--- conflicted
+++ resolved
@@ -1,11 +1,6 @@
 <li>
-<<<<<<< HEAD
-  <h3 id="{id}">{name}</h3>
+  <h3 class="fn" id="{id}">{name}</h3>
   <span class="var-kind {kind}">{type}</span>
-=======
-  <h3 class="fn" id="{id}">{name}</h3>
-  <span class="var-type {type}">{type}</span>
->>>>>>> 0c0471d1
   <span class="var-added">v{added}</span>
   <pre class="var-usage">{usage}</pre>
   <p class="var-docstr">{docstring}</p>

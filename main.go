package main

import (
	"bufio"
	"fmt"
	"io"
	"math"
	"net"
	"os"
	"runtime"
	"runtime/pprof"
	"strconv"
	"strings"

	. "github.com/candid82/joker/core"
	_ "github.com/candid82/joker/std/base64"
	_ "github.com/candid82/joker/std/crypto"
	_ "github.com/candid82/joker/std/filepath"
	_ "github.com/candid82/joker/std/hex"
	_ "github.com/candid82/joker/std/html"
	_ "github.com/candid82/joker/std/http"
	_ "github.com/candid82/joker/std/json"
	_ "github.com/candid82/joker/std/math"
	_ "github.com/candid82/joker/std/os"
	_ "github.com/candid82/joker/std/strconv"
	_ "github.com/candid82/joker/std/string"
	_ "github.com/candid82/joker/std/time"
	_ "github.com/candid82/joker/std/url"
	_ "github.com/candid82/joker/std/yaml"
	"github.com/chzyer/readline"
	"github.com/pkg/profile"
)

type (
	ReplContext struct {
		first  *Var
		second *Var
		third  *Var
		exc    *Var
	}
)

func NewReplContext(env *Env) *ReplContext {
	first, _ := env.Resolve(MakeSymbol("joker.core/*1"))
	second, _ := env.Resolve(MakeSymbol("joker.core/*2"))
	third, _ := env.Resolve(MakeSymbol("joker.core/*3"))
	exc, _ := env.Resolve(MakeSymbol("joker.core/*e"))
	first.Value = NIL
	second.Value = NIL
	third.Value = NIL
	exc.Value = NIL
	return &ReplContext{
		first:  first,
		second: second,
		third:  third,
		exc:    exc,
	}
}

func (ctx *ReplContext) PushValue(obj Object) {
	ctx.third.Value = ctx.second.Value
	ctx.second.Value = ctx.first.Value
	ctx.first.Value = obj
}

func (ctx *ReplContext) PushException(exc Object) {
	ctx.exc.Value = exc
}

func processFile(filename string, phase Phase) error {
	var reader *Reader
	if filename == "-" {
		reader = NewReader(bufio.NewReader(Stdin), "<stdin>")
		filename = ""
	} else {
		var err error
		reader, err = NewReaderFromFile(filename)
		if err != nil {
			return err
		}
	}
	return ProcessReader(reader, filename, phase)
}

func skipRestOfLine(reader *Reader) {
	for {
		switch reader.Get() {
		case EOF, '\n':
			return
		}
	}
}

func processReplCommand(reader *Reader, phase Phase, parseContext *ParseContext, replContext *ReplContext) (exit bool) {

	defer func() {
		if r := recover(); r != nil {
			switch r := r.(type) {
			case *ParseError:
				replContext.PushException(r)
				fmt.Fprintln(Stderr, r)
			case *EvalError:
				replContext.PushException(r)
				fmt.Fprintln(Stderr, r)
			case Error:
				replContext.PushException(r)
				fmt.Fprintln(Stderr, r)
				// case *runtime.TypeAssertionError:
				// 	fmt.Fprintln(Stderr, r)
			default:
				panic(r)
			}
		}
	}()

	obj, err := TryRead(reader)
	if err == io.EOF {
		return true
	}
	if err != nil {
		fmt.Fprintln(Stderr, err)
		skipRestOfLine(reader)
		return
	}

	if phase == READ {
		fmt.Println(obj.ToString(true))
		return false
	}

	expr := Parse(obj, parseContext)
	if phase == PARSE {
		fmt.Println(expr)
		return false
	}

	res := Eval(expr, nil)
	replContext.PushValue(res)
	PrintObject(res, Stdout)
	fmt.Fprintln(Stdout, "")
	return false
}

func srepl(port string, phase Phase) {
	ProcessReplData()
	GLOBAL_ENV.FindNamespace(MakeSymbol("user")).ReferAll(GLOBAL_ENV.FindNamespace(MakeSymbol("joker.repl")))
	l, err := net.Listen("tcp", replSocket)
	if err != nil {
		fmt.Fprintf(Stderr, "Cannot start srepl listening on %s: %s\n",
			replSocket, err.Error())
		ExitJoker(12)
	}
	defer l.Close()

	fmt.Printf("Joker repl listening at %s...\n", l.Addr())
	conn, err := l.Accept() // Wait for a single connection
	if err != nil {
		fmt.Fprintf(Stderr, "Cannot start repl accepting on %s: %s\n",
			l.Addr(), err.Error())
		ExitJoker(13)
	}

	oldStdIn := Stdin
	oldStdOut := Stdout
	oldStdErr := Stderr
	Stdin = conn
	Stdout = conn
	Stderr = conn
	GLOBAL_ENV.SetStdIO(Stdin, Stdout, Stderr)
	defer func() {
		conn.Close()
		Stdin = oldStdIn
		Stdout = oldStdOut
		Stderr = oldStdErr
		GLOBAL_ENV.SetStdIO(Stdin, Stdout, Stderr)
	}()

	fmt.Printf("Joker repl accepting client at %s...\n", conn.RemoteAddr())

	runeReader := bufio.NewReader(conn)

	/* The rest of this code comes from repl(), below: */

	parseContext := &ParseContext{GlobalEnv: GLOBAL_ENV}
	replContext := NewReplContext(parseContext.GlobalEnv)

	reader := NewReader(runeReader, "<srepl>")

	fmt.Fprintf(Stdout, "Welcome to joker %s, client at %s. Use '(joker.os/exit 0)', or close the connection, to exit.\n",
		VERSION, conn.RemoteAddr())

	for {
		fmt.Fprint(Stdout, GLOBAL_ENV.CurrentNamespace().Name.ToString(false)+"=> ")
		if processReplCommand(reader, phase, parseContext, replContext) {
			return
		}
	}
}

func repl(phase Phase) {
	ProcessReplData()
	GLOBAL_ENV.FindNamespace(MakeSymbol("user")).ReferAll(GLOBAL_ENV.FindNamespace(MakeSymbol("joker.repl")))
	fmt.Printf("Welcome to joker %s. Use EOF (Ctrl-D) or SIGINT (Ctrl-C) to exit.\n", VERSION)
	parseContext := &ParseContext{GlobalEnv: GLOBAL_ENV}
	replContext := NewReplContext(parseContext.GlobalEnv)

	var runeReader io.RuneReader
	var rl *readline.Instance
	var err error
	if noReadline {
		runeReader = bufio.NewReader(Stdin)
	} else {
		rl, err = readline.New("")
		if err != nil {
			fmt.Println("Error: " + err.Error())
			return
		}
		defer rl.Close()
		runeReader = NewLineRuneReader(rl)
	}

	reader := NewReader(runeReader, "<repl>")

	for {
		if noReadline {
			print(GLOBAL_ENV.CurrentNamespace().Name.ToString(false) + "=> ")
		} else {
			rl.SetPrompt(GLOBAL_ENV.CurrentNamespace().Name.ToString(false) + "=> ")
		}
		if processReplCommand(reader, phase, parseContext, replContext) {
			return
		}
	}
}

func makeDialectKeyword(dialect Dialect) Keyword {
	switch dialect {
	case EDN:
		return MakeKeyword("clj")
	case CLJ:
		return MakeKeyword("clj")
	case CLJS:
		return MakeKeyword("cljs")
	default:
		return MakeKeyword("joker")
	}
}

func configureLinterMode(dialect Dialect, filename string, workingDir string) {
	ProcessLinterFiles(dialect, filename, workingDir)
	LINTER_MODE = true
	DIALECT = dialect
	lm, _ := GLOBAL_ENV.Resolve(MakeSymbol("joker.core/*linter-mode*"))
	lm.Value = Boolean{B: true}
	GLOBAL_ENV.Features = GLOBAL_ENV.Features.Disjoin(MakeKeyword("joker")).Conj(makeDialectKeyword(dialect)).(Set)
	ProcessLinterData(dialect)
}

func detectDialect(filename string) Dialect {
	switch {
	case strings.HasSuffix(filename, ".edn"):
		return EDN
	case strings.HasSuffix(filename, ".cljs"):
		return CLJS
	case strings.HasSuffix(filename, ".joke"):
		return JOKER
	}
	return CLJ
}

func lintFile(filename string, dialect Dialect, workingDir string) {
	phase := PARSE
	if dialect == EDN {
		phase = READ
	}
	ReadConfig(filename, workingDir)
	configureLinterMode(dialect, filename, workingDir)
	if processFile(filename, phase) == nil {
		WarnOnUnusedNamespaces()
		WarnOnUnusedVars()
	}
}

func dialectFromArg(arg string) Dialect {
	switch strings.ToLower(arg) {
	case "clj":
		return CLJ
	case "cljs":
		return CLJS
	case "joker":
		return JOKER
	case "edn":
		return EDN
	}
	return UNKNOWN
}

func usage(out io.Writer) {
	fmt.Fprintf(out, "Joker - %s\n\n", VERSION)
	fmt.Fprintln(out, "Usage: joker [args] [-- <repl-args>]                starts a repl")
	fmt.Fprintln(out, "   or: joker [args] --repl [<socket>] [-- <repl-args>]")
	fmt.Fprintln(out, "                                                    starts a repl (on optional network socket)")
	fmt.Fprintln(out, "   or: joker [args] --eval <expr> [-- <expr-args>]  evaluate <expr>, print if non-nil")
	fmt.Fprintln(out, "   or: joker [args] <filename> [<script-args>]      input from file")
	fmt.Fprintln(out, "   or: joker [args] --lint <filename>               lint the code in file")
	fmt.Fprintln(out, "\nNotes:")
	fmt.Fprintln(out, "  -e is a synonym for --eval.")
	fmt.Fprintln(out, "  '-' for <filename> means read from standard input (stdin).")
	fmt.Fprintln(out, "  Evaluating '(println (str *command-line-args*))' prints the arguments")
	fmt.Fprintln(out, "    in <repl-args>, <expr-args>, or <script-args> (TBD).")
	fmt.Fprintln(out, "\nOptions (<args>):")
	fmt.Fprintln(out, "  --help, -h")
	fmt.Fprintln(out, "    Print this help message and exit.")
	fmt.Fprintln(out, "  --version, -v")
	fmt.Fprintln(out, "    Print version number and exit.")
	fmt.Fprintln(out, "  --read")
	fmt.Fprintln(out, "    Read, but do not parse nor evaluate, the input.")
	fmt.Fprintln(out, "  --format")
	fmt.Fprintln(out, "    Format the source code and print it to standard output.")
	fmt.Fprintln(out, "  --parse")
	fmt.Fprintln(out, "    Read and parse, but do not evaluate, the input.")
	fmt.Fprintln(out, "  --evaluate")
	fmt.Fprintln(out, "    Read, parse, and evaluate the input (default unless --lint in effect).")
	fmt.Fprintln(out, "  --no-readline")
	fmt.Fprintln(out, "    Disable readline functionality in the repl. Useful when using rlwrap.")
	fmt.Fprintln(out, "  --working-dir <directory>")
	fmt.Fprintln(out, "    Specify working directory for lint configuration (requires --lint).")
	fmt.Fprintln(out, "  --dialect <dialect>")
	fmt.Fprintln(out, "    Set input dialect (\"clj\", \"cljs\", \"joker\", \"edn\") for linting;")
	fmt.Fprintln(out, "    default is inferred from <filename> suffix, if any.")
	fmt.Fprintln(out, "  --hashmap-threshold <n>")
	fmt.Fprintln(out, "    Set HASHMAP_THRESHOLD accordingly (internal magic of some sort).")
	fmt.Fprintln(out, "  --profiler <type>")
	fmt.Fprintln(out, "    Specify type of profiler to use (default 'runtime/pprof' or 'pkg/profile').")
	fmt.Fprintln(out, "  --cpuprofile <name>")
	fmt.Fprintln(out, "    Write CPU profile to specified file or directory (depending on")
	fmt.Fprintln(out, "    profiler chosen).")
	fmt.Fprintln(out, "  --cpuprofile-rate <rate>")
	fmt.Fprintln(out, "    Specify rate (hz, aka samples per second) for the 'runtime/pprof' CPU")
	fmt.Fprintln(out, "    profiler to use.")
	fmt.Fprintln(out, "  --memprofile <name>")
	fmt.Fprintln(out, "    Write memory profile to specified file.")
	fmt.Fprintln(out, "  --memprofile-rate <rate>")
	fmt.Fprintln(out, "    Specify rate (one sample per <rate>) for the memory profiler to use.")
}

var (
	debugOut           io.Writer
	helpFlag           bool
	versionFlag        bool
	phase              Phase = EVAL // --read, --parse, --evaluate
	workingDir         string
	lintFlag           bool
	dialect            Dialect = UNKNOWN
	eval               string
	replFlag           bool
	replSocket         string
<<<<<<< HEAD
=======
	classPath          string
>>>>>>> 04e4a564
	filename           string
	remainingArgs      []string
	profilerType       string = "runtime/pprof"
	cpuProfileName     string
	cpuProfileRate     int
	cpuProfileRateFlag bool
	memProfileName     string
	noReadline         bool
)

func isNumber(s string) bool {
	_, err := strconv.ParseInt(s, 10, 64)
	return err == nil
}

func notOption(arg string) bool {
	return arg == "-" || !strings.HasPrefix(arg, "-") || isNumber(arg[1:])
}

func parseArgs(args []string) {
	length := len(args)
	stop := false
	missing := false
	noFileFlag := false
	if v, ok := os.LookupEnv("JOKER_CLASSPATH"); ok {
		classPath = v
	} else {
		classPath = ""
	}
	var i int
	for i = 1; i < length; i++ { // shift
		if debugOut != nil {
			fmt.Fprintf(debugOut, "arg[%d]=%s\n", i, args[i])
		}
		switch args[i] {
		case "-": // denotes stdin
			stop = true
		case "--": // formally ends options processing
			stop = true
			noFileFlag = true
			i += 1 // do not include "--" in *command-line-args*
		case "--debug":
			debugOut = Stderr
		case "--debug=stderr":
			debugOut = Stderr
		case "--debug=stdout":
			debugOut = Stdout
		case "--help", "-h":
			helpFlag = true
			return // don't bother parsing anything else
		case "--version", "-v":
			versionFlag = true
		case "--format":
			phase = FORMAT
		case "--read":
			phase = READ
		case "--parse":
			phase = PARSE
		case "--evaluate":
			phase = EVAL
		case "--working-dir":
			if i < length-1 && notOption(args[i+1]) {
				i += 1 // shift
				workingDir = args[i]
			} else {
				missing = true
			}
		case "--lint":
			lintFlag = true
		case "--lintclj":
			lintFlag = true
			dialect = CLJ
		case "--lintcljs":
			lintFlag = true
			dialect = CLJS
		case "--lintjoker":
			lintFlag = true
			dialect = JOKER
		case "--lintedn":
			lintFlag = true
			dialect = EDN
		case "--dialect":
			if i < length-1 && notOption(args[i+1]) {
				i += 1 // shift
				dialect = dialectFromArg(args[i])
			} else {
				missing = true
			}
		case "--hashmap-threshold":
			if i < length-1 && notOption(args[i+1]) {
				i += 1 // shift
				thresh, err := strconv.ParseInt(args[i], 10, 64)
				if err != nil {
					fmt.Fprintln(Stderr, "Error: ", err)
					return
				}
				if thresh < 0 {
					HASHMAP_THRESHOLD = math.MaxInt64
				} else {
					HASHMAP_THRESHOLD = thresh
				}
			} else {
				missing = true
			}
		case "-e", "--eval":
			if i < length-1 && notOption(args[i+1]) {
				i += 1 // shift
				eval = args[i]
				phase = PRINT_IF_NOT_NIL
			} else {
				missing = true
			}
		case "--repl":
			replFlag = true
			if i < length-1 && notOption(args[i+1]) {
				i += 1 // shift
				replSocket = args[i]
			}
		case "-c", "--classpath":
			if i < length-1 && notOption(args[i+1]) {
				i += 1 // shift
				classPath = args[i]
			} else {
				missing = true
			}
		case "--no-readline":
			noReadline = true
		case "--profiler":
			if i < length-1 && notOption(args[i+1]) {
				i += 1 // shift
				profilerType = args[i]
			} else {
				missing = true
			}
		case "--cpuprofile":
			if i < length-1 && notOption(args[i+1]) {
				i += 1 // shift
				cpuProfileName = args[i]
			} else {
				missing = true
			}
		case "--cpuprofile-rate":
			if i < length-1 && notOption(args[i+1]) {
				i += 1 // shift
				rate, err := strconv.Atoi(args[i])
				if err != nil {
					fmt.Fprintln(Stderr, "Error: ", err)
					return
				}
				if rate > 0 {
					cpuProfileRate = rate
					cpuProfileRateFlag = true
				}
			} else {
				missing = true
			}
		case "--memprofile":
			if i < length-1 && notOption(args[i+1]) {
				i += 1 // shift
				memProfileName = args[i]
			} else {
				missing = true
			}
		case "--memprofile-rate":
			if i < length-1 && notOption(args[i+1]) {
				i += 1 // shift
				rate, err := strconv.Atoi(args[i])
				if err != nil {
					fmt.Fprintln(Stderr, "Error: ", err)
					return
				}
				if rate > 0 {
					runtime.MemProfileRate = rate
				}
			} else {
				missing = true
			}
		default:
			if strings.HasPrefix(args[i], "-") {
				fmt.Fprintf(Stderr, "Error: Unrecognized option '%s'\n", args[i])
				ExitJoker(2)
			}
			stop = true
		}
		if stop || missing {
			break
		}
	}
	if missing {
		fmt.Fprintf(Stderr, "Error: Missing argument for '%s' option\n", args[i])
		ExitJoker(3)
	}
	if i < length && !noFileFlag {
		if debugOut != nil {
			fmt.Fprintf(debugOut, "filename=%s\n", args[i])
		}
		filename = args[i]
		i += 1 // shift
	}
	if i < length {
		if debugOut != nil {
			fmt.Fprintf(debugOut, "remaining=%v\n", args[i:])
		}
		remainingArgs = args[i:]
	}
}

var runningProfile interface {
	Stop()
}

func main() {
	InitInternalLibs()
	ProcessCoreData()

	SetExitJoker(func(code int) {
		finish()
		os.Exit(code)
	})
	GLOBAL_ENV.FindNamespace(MakeSymbol("user")).ReferAll(GLOBAL_ENV.CoreNamespace)

	if len(os.Args) > 1 {
		// peek to see if the first arg is "--debug*"
		switch os.Args[1] {
		case "--debug", "--debug=stderr":
			debugOut = Stderr
		case "--debug=stdout":
			debugOut = Stdout
		}
	}

	parseArgs(os.Args)
	GLOBAL_ENV.SetEnvArgs(remainingArgs)
	GLOBAL_ENV.SetClassPath(classPath)

	if debugOut != nil {
		fmt.Fprintf(debugOut, "debugOut=%v\n", debugOut)
		fmt.Fprintf(debugOut, "helpFlag=%v\n", helpFlag)
		fmt.Fprintf(debugOut, "versionFlag=%v\n", versionFlag)
		fmt.Fprintf(debugOut, "phase=%v\n", phase)
		fmt.Fprintf(debugOut, "lintFlag=%v\n", lintFlag)
		fmt.Fprintf(debugOut, "dialect=%v\n", dialect)
		fmt.Fprintf(debugOut, "workingDir=%v\n", workingDir)
		fmt.Fprintf(debugOut, "HASHMAP_THRESHOLD=%v\n", HASHMAP_THRESHOLD)
		fmt.Fprintf(debugOut, "eval=%v\n", eval)
		fmt.Fprintf(debugOut, "replFlag=%v\n", replFlag)
		fmt.Fprintf(debugOut, "replSocket=%v\n", replSocket)
		fmt.Fprintf(debugOut, "classPath=%v\n", classPath)
		fmt.Fprintf(debugOut, "noReadline=%v\n", noReadline)
		fmt.Fprintf(debugOut, "filename=%v\n", filename)
		fmt.Fprintf(debugOut, "remainingArgs=%v\n", remainingArgs)
	}

	if helpFlag {
		usage(Stdout)
		return
	}

	if versionFlag {
		println(VERSION)
		return
	}

	if len(remainingArgs) > 0 {
		if lintFlag {
			fmt.Fprintf(Stderr, "Error: Cannot provide arguments to code while linting it.\n")
			ExitJoker(4)
		}
		if phase != EVAL && phase != PRINT_IF_NOT_NIL {
			fmt.Fprintf(Stderr, "Error: Cannot provide arguments to code without evaluating it.\n")
			ExitJoker(5)
		}
	}

	/* Set up profiling. */

	if cpuProfileName != "" {
		switch profilerType {
		case "pkg/profile":
			runningProfile = profile.Start(profile.ProfilePath(cpuProfileName))
			defer finish()
		case "runtime/pprof":
			f, err := os.Create(cpuProfileName)
			if err != nil {
				fmt.Fprintf(Stderr, "Error: Could not create CPU profile `%s': %v\n",
					cpuProfileName, err)
				cpuProfileName = ""
				ExitJoker(96)
			}
			if cpuProfileRateFlag {
				runtime.SetCPUProfileRate(cpuProfileRate)
			}
			pprof.StartCPUProfile(f)
			fmt.Fprintf(Stderr, "Profiling started at rate=%d. See file `%s'.\n",
				cpuProfileRate, cpuProfileName)
			defer finish()
		default:
			fmt.Fprintf(Stderr,
				"Unrecognized profiler: %s\n  Use 'pkg/profile' or 'runtime/pprof'.\n",
				profilerType)
			ExitJoker(96)
		}
	} else if memProfileName != "" {
		defer finish()
	}

	if eval != "" {
		if lintFlag {
			fmt.Fprintf(Stderr, "Error: Cannot combine --eval/-e and --lint.\n")
			ExitJoker(6)
		}
		if replFlag {
			fmt.Fprintf(Stderr, "Error: Cannot combine --eval/-e and --[n]repl.\n")
			ExitJoker(7)
		}
		if workingDir != "" {
			fmt.Fprintf(Stderr, "Error: Cannot combine --eval/-e and --working-dir.\n")
			ExitJoker(8)
		}
		if filename != "" {
			fmt.Fprintf(Stderr, "Error: Cannot combine --eval/-e and a <filename> argument.\n")
			ExitJoker(9)
		}
		reader := NewReader(strings.NewReader(eval), "<expr>")
		if err := ProcessReader(reader, "", phase); err != nil {
			ExitJoker(1)
		}
		return
	}

	if lintFlag {
		if replFlag {
			fmt.Fprintf(Stderr, "Error: Cannot combine --lint and --[n]repl.\n")
			ExitJoker(10)
		}
		if dialect == UNKNOWN {
			dialect = detectDialect(filename)
		}
		lintFile(filename, dialect, workingDir)
		if PROBLEM_COUNT > 0 {
			ExitJoker(1)
		}
		return
	}

	if workingDir != "" {
		fmt.Fprintf(Stderr, "Error: Cannot specify --working-dir option when not linting.\n")
		ExitJoker(11)
	}

	if filename != "" {
		if err := processFile(filename, phase); err != nil {
			ExitJoker(1)
		}
		return
	}

	if replSocket != "" {
		srepl(replSocket, phase)
		return
	}

	repl(phase)
	return
}

func finish() {
	if runningProfile != nil {
		runningProfile.Stop()
		runningProfile = nil
	} else if cpuProfileName != "" {
		pprof.StopCPUProfile()
		fmt.Fprintf(Stderr, "Profiling stopped. See file `%s'.\n", cpuProfileName)
		cpuProfileName = ""
	}

	if memProfileName != "" {
		f, err := os.Create(memProfileName)
		if err != nil {
			fmt.Fprintf(Stderr, "Error: Could not create memory profile `%s': %v\n",
				memProfileName, err)
		}
		runtime.GC() // get up-to-date statistics
		if err := pprof.WriteHeapProfile(f); err != nil {
			fmt.Fprintf(Stderr, "Error: Could not write memory profile `%s': %v\n",
				memProfileName, err)
		}
		f.Close()
		fmt.Fprintf(Stderr, "Memory profile rate=%d written to `%s'.\n",
			runtime.MemProfileRate, memProfileName)
		memProfileName = ""
	}
}<|MERGE_RESOLUTION|>--- conflicted
+++ resolved
@@ -355,10 +355,7 @@
 	eval               string
 	replFlag           bool
 	replSocket         string
-<<<<<<< HEAD
-=======
 	classPath          string
->>>>>>> 04e4a564
 	filename           string
 	remainingArgs      []string
 	profilerType       string = "runtime/pprof"

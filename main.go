--- conflicted
+++ resolved
@@ -658,13 +658,6 @@
 }
 
 func main() {
-<<<<<<< HEAD
-=======
-	RT.GIL.Lock()
-	InitInternalLibs()
-	ProcessCoreData()
-
->>>>>>> f4f54b97
 	SetExitJoker(func(code int) {
 		finish()
 		os.Exit(code)
@@ -674,6 +667,7 @@
 
 	saveForRepl = saveForRepl && (exitToRepl || errorToRepl) // don't bother saving stuff if no repl
 
+	RT.GIL.Lock()
 	InitInternalLibs()
 	ProcessCoreNamespaceInfo()
 

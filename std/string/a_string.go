// This file is generated by generate-std.joke script. Do not edit manually!

package string

import (
	. "github.com/candid82/joker/core"
	"strings"
	"unicode"
)

var __isblank__P ProcFn = __isblank_
var isblank_ Proc = Proc{Fn: __isblank__P, Name: "isblank_", Package: "std/string"}

func __isblank_(_args []Object) Object {
	_c := len(_args)
	switch {
	case _c == 1:
		s := ExtractObject(_args, 0)
		_res := isBlank(s)
		return MakeBoolean(_res)

	default:
		PanicArity(_c)
	}
	return NIL
}

var __capitalize__P ProcFn = __capitalize_
var capitalize_ Proc = Proc{Fn: __capitalize__P, Name: "capitalize_", Package: "std/string"}

func __capitalize_(_args []Object) Object {
	_c := len(_args)
	switch {
	case _c == 1:
		s := ExtractStringable(_args, 0)
		_res := capitalize(s)
		return MakeString(_res)

	default:
		PanicArity(_c)
	}
	return NIL
}

var __isends_with__P ProcFn = __isends_with_
var isends_with_ Proc = Proc{Fn: __isends_with__P, Name: "isends_with_", Package: "std/string"}

func __isends_with_(_args []Object) Object {
	_c := len(_args)
	switch {
	case _c == 2:
		s := ExtractString(_args, 0)
		substr := ExtractStringable(_args, 1)
		_res := strings.HasSuffix(s, substr)
		return MakeBoolean(_res)

	default:
		PanicArity(_c)
	}
	return NIL
}

var __escape__P ProcFn = __escape_
var escape_ Proc = Proc{Fn: __escape__P, Name: "escape_", Package: "std/string"}

func __escape_(_args []Object) Object {
	_c := len(_args)
	switch {
	case _c == 2:
		s := ExtractString(_args, 0)
		cmap := ExtractCallable(_args, 1)
		_res := escape(s, cmap)
		return MakeString(_res)

	default:
		PanicArity(_c)
	}
	return NIL
}

var __isincludes__P ProcFn = __isincludes_
var isincludes_ Proc = Proc{Fn: __isincludes__P, Name: "isincludes_", Package: "std/string"}

func __isincludes_(_args []Object) Object {
	_c := len(_args)
	switch {
	case _c == 2:
		s := ExtractString(_args, 0)
		substr := ExtractStringable(_args, 1)
		_res := strings.Contains(s, substr)
		return MakeBoolean(_res)

	default:
		PanicArity(_c)
	}
	return NIL
}

var __index_of__P ProcFn = __index_of_
var index_of_ Proc = Proc{Fn: __index_of__P, Name: "index_of_", Package: "std/string"}

func __index_of_(_args []Object) Object {
	_c := len(_args)
	switch {
	case _c == 2:
		s := ExtractString(_args, 0)
		value := ExtractObject(_args, 1)
		_res := indexOf(s, value, 0)
		return _res

	case _c == 3:
		s := ExtractString(_args, 0)
		value := ExtractObject(_args, 1)
		from := ExtractInt(_args, 2)
		_res := indexOf(s, value, from)
		return _res

	default:
		PanicArity(_c)
	}
	return NIL
}

var __join__P ProcFn = __join_
var join_ Proc = Proc{Fn: __join__P, Name: "join_", Package: "std/string"}

func __join_(_args []Object) Object {
	_c := len(_args)
	switch {
	case _c == 1:
		coll := ExtractSeqable(_args, 0)
		_res := join("", coll)
		return MakeString(_res)

	case _c == 2:
		separator := ExtractStringable(_args, 0)
		coll := ExtractSeqable(_args, 1)
		_res := join(separator, coll)
		return MakeString(_res)

	default:
		PanicArity(_c)
	}
	return NIL
}

var __last_index_of__P ProcFn = __last_index_of_
var last_index_of_ Proc = Proc{Fn: __last_index_of__P, Name: "last_index_of_", Package: "std/string"}

func __last_index_of_(_args []Object) Object {
	_c := len(_args)
	switch {
	case _c == 2:
		s := ExtractString(_args, 0)
		value := ExtractObject(_args, 1)
		_res := lastIndexOf(s, value, 0)
		return _res

	case _c == 3:
		s := ExtractString(_args, 0)
		value := ExtractObject(_args, 1)
		from := ExtractInt(_args, 2)
		_res := lastIndexOf(s, value, from)
		return _res

	default:
		PanicArity(_c)
	}
	return NIL
}

var __lower_case__P ProcFn = __lower_case_
var lower_case_ Proc = Proc{Fn: __lower_case__P, Name: "lower_case_", Package: "std/string"}

func __lower_case_(_args []Object) Object {
	_c := len(_args)
	switch {
	case _c == 1:
		s := ExtractStringable(_args, 0)
		_res := strings.ToLower(s)
		return MakeString(_res)

	default:
		PanicArity(_c)
	}
	return NIL
}

var __pad_left__P ProcFn = __pad_left_
var pad_left_ Proc = Proc{Fn: __pad_left__P, Name: "pad_left_", Package: "std/string"}

func __pad_left_(_args []Object) Object {
	_c := len(_args)
	switch {
	case _c == 3:
		s := ExtractString(_args, 0)
		pad := ExtractStringable(_args, 1)
		n := ExtractInt(_args, 2)
		_res := padLeft(s, pad, n)
		return MakeString(_res)

	default:
		PanicArity(_c)
	}
	return NIL
}

var __pad_right__P ProcFn = __pad_right_
var pad_right_ Proc = Proc{Fn: __pad_right__P, Name: "pad_right_", Package: "std/string"}

func __pad_right_(_args []Object) Object {
	_c := len(_args)
	switch {
	case _c == 3:
		s := ExtractString(_args, 0)
		pad := ExtractStringable(_args, 1)
		n := ExtractInt(_args, 2)
		_res := padRight(s, pad, n)
		return MakeString(_res)

	default:
		PanicArity(_c)
	}
	return NIL
}

var __replace__P ProcFn = __replace_
var replace_ Proc = Proc{Fn: __replace__P, Name: "replace_", Package: "std/string"}

func __replace_(_args []Object) Object {
	_c := len(_args)
	switch {
	case _c == 3:
		s := ExtractString(_args, 0)
		match := ExtractObject(_args, 1)
		repl := ExtractStringable(_args, 2)
		_res := replace(s, match, repl)
		return MakeString(_res)

	default:
		PanicArity(_c)
	}
	return NIL
}

var __replace_first__P ProcFn = __replace_first_
var replace_first_ Proc = Proc{Fn: __replace_first__P, Name: "replace_first_", Package: "std/string"}

func __replace_first_(_args []Object) Object {
	_c := len(_args)
	switch {
	case _c == 3:
		s := ExtractString(_args, 0)
		match := ExtractObject(_args, 1)
		repl := ExtractStringable(_args, 2)
		_res := replaceFirst(s, match, repl)
		return MakeString(_res)

	default:
		PanicArity(_c)
	}
	return NIL
}

var __reverse__P ProcFn = __reverse_
var reverse_ Proc = Proc{Fn: __reverse__P, Name: "reverse_", Package: "std/string"}

func __reverse_(_args []Object) Object {
	_c := len(_args)
	switch {
	case _c == 1:
		s := ExtractString(_args, 0)
		_res := reverse(s)
		return MakeString(_res)

	default:
		PanicArity(_c)
	}
	return NIL
}

var __split__P ProcFn = __split_
var split_ Proc = Proc{Fn: __split__P, Name: "split_", Package: "std/string"}

func __split_(_args []Object) Object {
	_c := len(_args)
	switch {
	case _c == 2:
		s := ExtractString(_args, 0)
		sep := ExtractObject(_args, 1)
		_res := splitOnStringOrRegex(s, sep, 0)
		return _res

	case _c == 3:
		s := ExtractString(_args, 0)
		sep := ExtractObject(_args, 1)
		n := ExtractInt(_args, 2)
		_res := splitOnStringOrRegex(s, sep, n)
		return _res

	default:
		PanicArity(_c)
	}
	return NIL
}

var __split_lines__P ProcFn = __split_lines_
var split_lines_ Proc = Proc{Fn: __split_lines__P, Name: "split_lines_", Package: "std/string"}

func __split_lines_(_args []Object) Object {
	_c := len(_args)
	switch {
	case _c == 1:
		s := ExtractString(_args, 0)
		_res := split(s, newLine, 0)
		return _res

	default:
		PanicArity(_c)
	}
	return NIL
}

var __isstarts_with__P ProcFn = __isstarts_with_
var isstarts_with_ Proc = Proc{Fn: __isstarts_with__P, Name: "isstarts_with_", Package: "std/string"}

func __isstarts_with_(_args []Object) Object {
	_c := len(_args)
	switch {
	case _c == 2:
		s := ExtractString(_args, 0)
		substr := ExtractStringable(_args, 1)
		_res := strings.HasPrefix(s, substr)
		return MakeBoolean(_res)

	default:
		PanicArity(_c)
	}
	return NIL
}

var __trim__P ProcFn = __trim_
var trim_ Proc = Proc{Fn: __trim__P, Name: "trim_", Package: "std/string"}

func __trim_(_args []Object) Object {
	_c := len(_args)
	switch {
	case _c == 1:
		s := ExtractString(_args, 0)
		_res := strings.TrimSpace(s)
		return MakeString(_res)

	default:
		PanicArity(_c)
	}
	return NIL
}

var __trim_left__P ProcFn = __trim_left_
var trim_left_ Proc = Proc{Fn: __trim_left__P, Name: "trim_left_", Package: "std/string"}

func __trim_left_(_args []Object) Object {
	_c := len(_args)
	switch {
	case _c == 1:
		s := ExtractString(_args, 0)
		_res := strings.TrimLeftFunc(s, unicode.IsSpace)
		return MakeString(_res)

	default:
		PanicArity(_c)
	}
	return NIL
}

var __trim_newline__P ProcFn = __trim_newline_
var trim_newline_ Proc = Proc{Fn: __trim_newline__P, Name: "trim_newline_", Package: "std/string"}

func __trim_newline_(_args []Object) Object {
	_c := len(_args)
	switch {
	case _c == 1:
		s := ExtractString(_args, 0)
		_res := strings.TrimRight(s, "\n\r")
		return MakeString(_res)

	default:
		PanicArity(_c)
	}
	return NIL
}

var __trim_right__P ProcFn = __trim_right_
var trim_right_ Proc = Proc{Fn: __trim_right__P, Name: "trim_right_", Package: "std/string"}

func __trim_right_(_args []Object) Object {
	_c := len(_args)
	switch {
	case _c == 1:
		s := ExtractString(_args, 0)
		_res := strings.TrimRightFunc(s, unicode.IsSpace)
		return MakeString(_res)

	default:
		PanicArity(_c)
	}
	return NIL
}

var __triml__P ProcFn = __triml_
var triml_ Proc = Proc{Fn: __triml__P, Name: "triml_", Package: "std/string"}

func __triml_(_args []Object) Object {
	_c := len(_args)
	switch {
	case _c == 1:
		s := ExtractString(_args, 0)
		_res := strings.TrimLeftFunc(s, unicode.IsSpace)
		return MakeString(_res)

	default:
		PanicArity(_c)
	}
	return NIL
}

var __trimr__P ProcFn = __trimr_
var trimr_ Proc = Proc{Fn: __trimr__P, Name: "trimr_", Package: "std/string"}

func __trimr_(_args []Object) Object {
	_c := len(_args)
	switch {
	case _c == 1:
		s := ExtractString(_args, 0)
		_res := strings.TrimRightFunc(s, unicode.IsSpace)
		return MakeString(_res)

	default:
		PanicArity(_c)
	}
	return NIL
}

var __upper_case__P ProcFn = __upper_case_
var upper_case_ Proc = Proc{Fn: __upper_case__P, Name: "upper_case_", Package: "std/string"}

func __upper_case_(_args []Object) Object {
	_c := len(_args)
	switch {
	case _c == 1:
		s := ExtractStringable(_args, 0)
		_res := strings.ToUpper(s)
		return MakeString(_res)

	default:
		PanicArity(_c)
	}
	return NIL
}

func Init() {

<<<<<<< HEAD
	InternsOrThunks()
=======
	isblank_ = __isblank_
	capitalize_ = __capitalize_
	isends_with_ = __isends_with_
	escape_ = __escape_
	isincludes_ = __isincludes_
	index_of_ = __index_of_
	join_ = __join_
	last_index_of_ = __last_index_of_
	lower_case_ = __lower_case_
	pad_left_ = __pad_left_
	pad_right_ = __pad_right_
	replace_ = __replace_
	replace_first_ = __replace_first_
	reverse_ = __reverse_
	split_ = __split_
	split_lines_ = __split_lines_
	isstarts_with_ = __isstarts_with_
	trim_ = __trim_
	trim_left_ = __trim_left_
	trim_newline_ = __trim_newline_
	trim_right_ = __trim_right_
	triml_ = __triml_
	trimr_ = __trimr_
	upper_case_ = __upper_case_

	stringNamespace.ResetMeta(MakeMeta(nil, `Implements simple functions to manipulate strings.`, "1.0"))

	
	stringNamespace.InternVar("blank?", isblank_,
		MakeMeta(
			NewListFrom(NewVectorFrom(MakeSymbol("s"))),
			`True if s is nil, empty, or contains only whitespace.`, "1.0").Plus(MakeKeyword("tag"), String{S: "Boolean"}))

	stringNamespace.InternVar("capitalize", capitalize_,
		MakeMeta(
			NewListFrom(NewVectorFrom(MakeSymbol("s"))),
			`Converts first character of the string to upper-case, all other
  characters to lower-case.`, "1.0").Plus(MakeKeyword("tag"), String{S: "String"}))

	stringNamespace.InternVar("ends-with?", isends_with_,
		MakeMeta(
			NewListFrom(NewVectorFrom(MakeSymbol("s"), MakeSymbol("substr"))),
			`True if s ends with substr.`, "1.0").Plus(MakeKeyword("tag"), String{S: "Boolean"}))

	stringNamespace.InternVar("escape", escape_,
		MakeMeta(
			NewListFrom(NewVectorFrom(MakeSymbol("s"), MakeSymbol("cmap"))),
			`Return a new string, using cmap to escape each character ch
  from s as follows:

  If (cmap ch) is nil, append ch to the new string.
  If (cmap ch) is non-nil, append (str (cmap ch)) instead.`, "1.0").Plus(MakeKeyword("tag"), String{S: "String"}))

	stringNamespace.InternVar("includes?", isincludes_,
		MakeMeta(
			NewListFrom(NewVectorFrom(MakeSymbol("s"), MakeSymbol("substr"))),
			`True if s includes substr.`, "1.0").Plus(MakeKeyword("tag"), String{S: "Boolean"}))

	stringNamespace.InternVar("index-of", index_of_,
		MakeMeta(
			NewListFrom(NewVectorFrom(MakeSymbol("s"), MakeSymbol("value")), NewVectorFrom(MakeSymbol("s"), MakeSymbol("value"), MakeSymbol("from"))),
			`Return index of value (string or char) in s, optionally searching
  forward from from or nil if not found.`, "1.0"))

	stringNamespace.InternVar("join", join_,
		MakeMeta(
			NewListFrom(NewVectorFrom(MakeSymbol("coll")), NewVectorFrom(MakeSymbol("separator"), MakeSymbol("coll"))),
			`Returns a string of all elements in coll, as returned by (seq coll), separated by an optional separator.`, "1.0").Plus(MakeKeyword("tag"), String{S: "String"}))

	stringNamespace.InternVar("last-index-of", last_index_of_,
		MakeMeta(
			NewListFrom(NewVectorFrom(MakeSymbol("s"), MakeSymbol("value")), NewVectorFrom(MakeSymbol("s"), MakeSymbol("value"), MakeSymbol("from"))),
			`Return last index of value (string or char) in s, optionally
  searching backward from from or nil if not found.`, "1.0"))

	stringNamespace.InternVar("lower-case", lower_case_,
		MakeMeta(
			NewListFrom(NewVectorFrom(MakeSymbol("s"))),
			`Converts string to all lower-case.`, "1.0").Plus(MakeKeyword("tag"), String{S: "String"}))

	stringNamespace.InternVar("pad-left", pad_left_,
		MakeMeta(
			NewListFrom(NewVectorFrom(MakeSymbol("s"), MakeSymbol("pad"), MakeSymbol("n"))),
			`Returns s padded with pad at the beginning to length n.`, "1.0").Plus(MakeKeyword("tag"), String{S: "String"}))

	stringNamespace.InternVar("pad-right", pad_right_,
		MakeMeta(
			NewListFrom(NewVectorFrom(MakeSymbol("s"), MakeSymbol("pad"), MakeSymbol("n"))),
			`Returns s padded with pad at the end to length n.`, "1.0").Plus(MakeKeyword("tag"), String{S: "String"}))

	stringNamespace.InternVar("replace", replace_,
		MakeMeta(
			NewListFrom(NewVectorFrom(MakeSymbol("s"), MakeSymbol("match"), MakeSymbol("repl"))),
			`Replaces all instances of match (String or Regex) with string repl in string s.

  If match is Regex, $1, $2, etc. in the replacement string repl are
  substituted with the string that matched the corresponding
  parenthesized group in the pattern.
  `, "1.0").Plus(MakeKeyword("tag"), String{S: "String"}))

	stringNamespace.InternVar("replace-first", replace_first_,
		MakeMeta(
			NewListFrom(NewVectorFrom(MakeSymbol("s"), MakeSymbol("match"), MakeSymbol("repl"))),
			`Replaces the first instance of match (String or Regex) with string repl in string s.

  If match is Regex, $1, $2, etc. in the replacement string repl are
  substituted with the string that matched the corresponding
  parenthesized group in the pattern.
  `, "1.0").Plus(MakeKeyword("tag"), String{S: "String"}))

	stringNamespace.InternVar("reverse", reverse_,
		MakeMeta(
			NewListFrom(NewVectorFrom(MakeSymbol("s"))),
			`Returns s with its characters reversed.`, "1.0").Plus(MakeKeyword("tag"), String{S: "String"}))

	stringNamespace.InternVar("split", split_,
		MakeMeta(
			NewListFrom(NewVectorFrom(MakeSymbol("s"), MakeSymbol("sep")), NewVectorFrom(MakeSymbol("s"), MakeSymbol("sep"), MakeSymbol("n"))),
			`Splits string on a string or regular expression. Returns vector of the splits.`, "1.0"))

	stringNamespace.InternVar("split-lines", split_lines_,
		MakeMeta(
			NewListFrom(NewVectorFrom(MakeSymbol("s"))),
			`Splits string on \n or \r\n. Returns vector of the splits.`, "1.0"))

	stringNamespace.InternVar("starts-with?", isstarts_with_,
		MakeMeta(
			NewListFrom(NewVectorFrom(MakeSymbol("s"), MakeSymbol("substr"))),
			`True if s starts with substr.`, "1.0").Plus(MakeKeyword("tag"), String{S: "Boolean"}))

	stringNamespace.InternVar("trim", trim_,
		MakeMeta(
			NewListFrom(NewVectorFrom(MakeSymbol("s"))),
			`Removes whitespace from both ends of string.`, "1.0").Plus(MakeKeyword("tag"), String{S: "String"}))

	stringNamespace.InternVar("trim-left", trim_left_,
		MakeMeta(
			NewListFrom(NewVectorFrom(MakeSymbol("s"))),
			`Removes whitespace from the left side of string.`, "1.0").Plus(MakeKeyword("tag"), String{S: "String"}))

	stringNamespace.InternVar("trim-newline", trim_newline_,
		MakeMeta(
			NewListFrom(NewVectorFrom(MakeSymbol("s"))),
			`Removes all trailing newline \n or return \r characters from string.`, "1.0").Plus(MakeKeyword("tag"), String{S: "String"}))

	stringNamespace.InternVar("trim-right", trim_right_,
		MakeMeta(
			NewListFrom(NewVectorFrom(MakeSymbol("s"))),
			`Removes whitespace from the right side of string.`, "1.0").Plus(MakeKeyword("tag"), String{S: "String"}))

	stringNamespace.InternVar("triml", triml_,
		MakeMeta(
			NewListFrom(NewVectorFrom(MakeSymbol("s"))),
			`Removes whitespace from the left side of string.`, "1.0").Plus(MakeKeyword("tag"), String{S: "String"}))

	stringNamespace.InternVar("trimr", trimr_,
		MakeMeta(
			NewListFrom(NewVectorFrom(MakeSymbol("s"))),
			`Removes whitespace from the right side of string.`, "1.0").Plus(MakeKeyword("tag"), String{S: "String"}))

	stringNamespace.InternVar("upper-case", upper_case_,
		MakeMeta(
			NewListFrom(NewVectorFrom(MakeSymbol("s"))),
			`Converts string to all upper-case.`, "1.0").Plus(MakeKeyword("tag"), String{S: "String"}))

>>>>>>> 98a39e32
}

var stringNamespace = GLOBAL_ENV.EnsureNamespace(MakeSymbol("joker.string"))

func init() {
	stringNamespace.Lazy = Init
}<|MERGE_RESOLUTION|>--- conflicted
+++ resolved
@@ -460,175 +460,7 @@
 
 func Init() {
 
-<<<<<<< HEAD
 	InternsOrThunks()
-=======
-	isblank_ = __isblank_
-	capitalize_ = __capitalize_
-	isends_with_ = __isends_with_
-	escape_ = __escape_
-	isincludes_ = __isincludes_
-	index_of_ = __index_of_
-	join_ = __join_
-	last_index_of_ = __last_index_of_
-	lower_case_ = __lower_case_
-	pad_left_ = __pad_left_
-	pad_right_ = __pad_right_
-	replace_ = __replace_
-	replace_first_ = __replace_first_
-	reverse_ = __reverse_
-	split_ = __split_
-	split_lines_ = __split_lines_
-	isstarts_with_ = __isstarts_with_
-	trim_ = __trim_
-	trim_left_ = __trim_left_
-	trim_newline_ = __trim_newline_
-	trim_right_ = __trim_right_
-	triml_ = __triml_
-	trimr_ = __trimr_
-	upper_case_ = __upper_case_
-
-	stringNamespace.ResetMeta(MakeMeta(nil, `Implements simple functions to manipulate strings.`, "1.0"))
-
-	
-	stringNamespace.InternVar("blank?", isblank_,
-		MakeMeta(
-			NewListFrom(NewVectorFrom(MakeSymbol("s"))),
-			`True if s is nil, empty, or contains only whitespace.`, "1.0").Plus(MakeKeyword("tag"), String{S: "Boolean"}))
-
-	stringNamespace.InternVar("capitalize", capitalize_,
-		MakeMeta(
-			NewListFrom(NewVectorFrom(MakeSymbol("s"))),
-			`Converts first character of the string to upper-case, all other
-  characters to lower-case.`, "1.0").Plus(MakeKeyword("tag"), String{S: "String"}))
-
-	stringNamespace.InternVar("ends-with?", isends_with_,
-		MakeMeta(
-			NewListFrom(NewVectorFrom(MakeSymbol("s"), MakeSymbol("substr"))),
-			`True if s ends with substr.`, "1.0").Plus(MakeKeyword("tag"), String{S: "Boolean"}))
-
-	stringNamespace.InternVar("escape", escape_,
-		MakeMeta(
-			NewListFrom(NewVectorFrom(MakeSymbol("s"), MakeSymbol("cmap"))),
-			`Return a new string, using cmap to escape each character ch
-  from s as follows:
-
-  If (cmap ch) is nil, append ch to the new string.
-  If (cmap ch) is non-nil, append (str (cmap ch)) instead.`, "1.0").Plus(MakeKeyword("tag"), String{S: "String"}))
-
-	stringNamespace.InternVar("includes?", isincludes_,
-		MakeMeta(
-			NewListFrom(NewVectorFrom(MakeSymbol("s"), MakeSymbol("substr"))),
-			`True if s includes substr.`, "1.0").Plus(MakeKeyword("tag"), String{S: "Boolean"}))
-
-	stringNamespace.InternVar("index-of", index_of_,
-		MakeMeta(
-			NewListFrom(NewVectorFrom(MakeSymbol("s"), MakeSymbol("value")), NewVectorFrom(MakeSymbol("s"), MakeSymbol("value"), MakeSymbol("from"))),
-			`Return index of value (string or char) in s, optionally searching
-  forward from from or nil if not found.`, "1.0"))
-
-	stringNamespace.InternVar("join", join_,
-		MakeMeta(
-			NewListFrom(NewVectorFrom(MakeSymbol("coll")), NewVectorFrom(MakeSymbol("separator"), MakeSymbol("coll"))),
-			`Returns a string of all elements in coll, as returned by (seq coll), separated by an optional separator.`, "1.0").Plus(MakeKeyword("tag"), String{S: "String"}))
-
-	stringNamespace.InternVar("last-index-of", last_index_of_,
-		MakeMeta(
-			NewListFrom(NewVectorFrom(MakeSymbol("s"), MakeSymbol("value")), NewVectorFrom(MakeSymbol("s"), MakeSymbol("value"), MakeSymbol("from"))),
-			`Return last index of value (string or char) in s, optionally
-  searching backward from from or nil if not found.`, "1.0"))
-
-	stringNamespace.InternVar("lower-case", lower_case_,
-		MakeMeta(
-			NewListFrom(NewVectorFrom(MakeSymbol("s"))),
-			`Converts string to all lower-case.`, "1.0").Plus(MakeKeyword("tag"), String{S: "String"}))
-
-	stringNamespace.InternVar("pad-left", pad_left_,
-		MakeMeta(
-			NewListFrom(NewVectorFrom(MakeSymbol("s"), MakeSymbol("pad"), MakeSymbol("n"))),
-			`Returns s padded with pad at the beginning to length n.`, "1.0").Plus(MakeKeyword("tag"), String{S: "String"}))
-
-	stringNamespace.InternVar("pad-right", pad_right_,
-		MakeMeta(
-			NewListFrom(NewVectorFrom(MakeSymbol("s"), MakeSymbol("pad"), MakeSymbol("n"))),
-			`Returns s padded with pad at the end to length n.`, "1.0").Plus(MakeKeyword("tag"), String{S: "String"}))
-
-	stringNamespace.InternVar("replace", replace_,
-		MakeMeta(
-			NewListFrom(NewVectorFrom(MakeSymbol("s"), MakeSymbol("match"), MakeSymbol("repl"))),
-			`Replaces all instances of match (String or Regex) with string repl in string s.
-
-  If match is Regex, $1, $2, etc. in the replacement string repl are
-  substituted with the string that matched the corresponding
-  parenthesized group in the pattern.
-  `, "1.0").Plus(MakeKeyword("tag"), String{S: "String"}))
-
-	stringNamespace.InternVar("replace-first", replace_first_,
-		MakeMeta(
-			NewListFrom(NewVectorFrom(MakeSymbol("s"), MakeSymbol("match"), MakeSymbol("repl"))),
-			`Replaces the first instance of match (String or Regex) with string repl in string s.
-
-  If match is Regex, $1, $2, etc. in the replacement string repl are
-  substituted with the string that matched the corresponding
-  parenthesized group in the pattern.
-  `, "1.0").Plus(MakeKeyword("tag"), String{S: "String"}))
-
-	stringNamespace.InternVar("reverse", reverse_,
-		MakeMeta(
-			NewListFrom(NewVectorFrom(MakeSymbol("s"))),
-			`Returns s with its characters reversed.`, "1.0").Plus(MakeKeyword("tag"), String{S: "String"}))
-
-	stringNamespace.InternVar("split", split_,
-		MakeMeta(
-			NewListFrom(NewVectorFrom(MakeSymbol("s"), MakeSymbol("sep")), NewVectorFrom(MakeSymbol("s"), MakeSymbol("sep"), MakeSymbol("n"))),
-			`Splits string on a string or regular expression. Returns vector of the splits.`, "1.0"))
-
-	stringNamespace.InternVar("split-lines", split_lines_,
-		MakeMeta(
-			NewListFrom(NewVectorFrom(MakeSymbol("s"))),
-			`Splits string on \n or \r\n. Returns vector of the splits.`, "1.0"))
-
-	stringNamespace.InternVar("starts-with?", isstarts_with_,
-		MakeMeta(
-			NewListFrom(NewVectorFrom(MakeSymbol("s"), MakeSymbol("substr"))),
-			`True if s starts with substr.`, "1.0").Plus(MakeKeyword("tag"), String{S: "Boolean"}))
-
-	stringNamespace.InternVar("trim", trim_,
-		MakeMeta(
-			NewListFrom(NewVectorFrom(MakeSymbol("s"))),
-			`Removes whitespace from both ends of string.`, "1.0").Plus(MakeKeyword("tag"), String{S: "String"}))
-
-	stringNamespace.InternVar("trim-left", trim_left_,
-		MakeMeta(
-			NewListFrom(NewVectorFrom(MakeSymbol("s"))),
-			`Removes whitespace from the left side of string.`, "1.0").Plus(MakeKeyword("tag"), String{S: "String"}))
-
-	stringNamespace.InternVar("trim-newline", trim_newline_,
-		MakeMeta(
-			NewListFrom(NewVectorFrom(MakeSymbol("s"))),
-			`Removes all trailing newline \n or return \r characters from string.`, "1.0").Plus(MakeKeyword("tag"), String{S: "String"}))
-
-	stringNamespace.InternVar("trim-right", trim_right_,
-		MakeMeta(
-			NewListFrom(NewVectorFrom(MakeSymbol("s"))),
-			`Removes whitespace from the right side of string.`, "1.0").Plus(MakeKeyword("tag"), String{S: "String"}))
-
-	stringNamespace.InternVar("triml", triml_,
-		MakeMeta(
-			NewListFrom(NewVectorFrom(MakeSymbol("s"))),
-			`Removes whitespace from the left side of string.`, "1.0").Plus(MakeKeyword("tag"), String{S: "String"}))
-
-	stringNamespace.InternVar("trimr", trimr_,
-		MakeMeta(
-			NewListFrom(NewVectorFrom(MakeSymbol("s"))),
-			`Removes whitespace from the right side of string.`, "1.0").Plus(MakeKeyword("tag"), String{S: "String"}))
-
-	stringNamespace.InternVar("upper-case", upper_case_,
-		MakeMeta(
-			NewListFrom(NewVectorFrom(MakeSymbol("s"))),
-			`Converts string to all upper-case.`, "1.0").Plus(MakeKeyword("tag"), String{S: "String"}))
-
->>>>>>> 98a39e32
 }
 
 var stringNamespace = GLOBAL_ENV.EnsureNamespace(MakeSymbol("joker.string"))

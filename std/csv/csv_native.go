--- conflicted
+++ resolved
@@ -9,11 +9,7 @@
 )
 
 func csvLazySeq(rdr *csv.Reader) *LazySeq {
-<<<<<<< HEAD
-	var c ProcFn = func(args []Object) Object {
-=======
 	var c = func(args []Object) Object {
->>>>>>> 20c3c3c8
 		t, err := rdr.Read()
 		if err == io.EOF {
 			return EmptyList

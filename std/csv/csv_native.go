package csv

import (
	"encoding/csv"
	"io"
	"strings"

	. "github.com/candid82/joker/core"
)

func csvLazySeq(rdr *csv.Reader) *LazySeq {
<<<<<<< HEAD
	var c ProcFn = func(args []Object) Object {
=======
	var c = func(args []Object) Object {
>>>>>>> 398b1ef0
		t, err := rdr.Read()
		if err == io.EOF {
			return EmptyList
		}
		PanicOnErr(err)
		return NewConsSeq(MakeStringVector(t), csvLazySeq(rdr))
	}
	return NewLazySeq(Proc{Fn: c})
}

func csvSeqOpts(src Object, opts Map) Object {
	var rdr io.Reader
	switch src := src.(type) {
	case String:
		rdr = strings.NewReader(src.S)
	case io.Reader:
		rdr = src
	default:
		panic(RT.NewError("src must be a string or io.Reader"))
	}
	csvReader := csv.NewReader(rdr)
	csvReader.ReuseRecord = true
	if ok, c := opts.Get(MakeKeyword("comma")); ok {
		csvReader.Comma = AssertChar(c, "comma must be a char").Ch
	}
	if ok, c := opts.Get(MakeKeyword("comment")); ok {
		csvReader.Comment = AssertChar(c, "comment must be a char").Ch
	}
	if ok, c := opts.Get(MakeKeyword("fields-per-record")); ok {
		csvReader.FieldsPerRecord = AssertInt(c, "fields-per-record must be an integer").I
	}
	if ok, c := opts.Get(MakeKeyword("lazy-quotes")); ok {
		csvReader.LazyQuotes = AssertBoolean(c, "lazy-quotes must be a boolean").B
	}
	if ok, c := opts.Get(MakeKeyword("trim-leading-space")); ok {
		csvReader.TrimLeadingSpace = AssertBoolean(c, "trim-leading-space must be a boolean").B
	}
	return csvLazySeq(csvReader)
}

func sliceOfStrings(obj Object) (res []string) {
	s := AssertSeqable(obj, "CSV record must be Seqable").Seq()
	for !s.IsEmpty() {
		res = append(res, s.First().ToString(false))
		s = s.Rest()
	}
	return
}

func writeWriter(wr io.Writer, data Seqable, opts Map) {
	csvWriter := csv.NewWriter(wr)
	if ok, c := opts.Get(MakeKeyword("comma")); ok {
		csvWriter.Comma = AssertChar(c, "comma must be a char").Ch
	}
	if ok, c := opts.Get(MakeKeyword("use-crlf")); ok {
		csvWriter.UseCRLF = AssertBoolean(c, "use-crlf must be a boolean").B
	}
	s := data.Seq()
	for !s.IsEmpty() {
		err := csvWriter.Write(sliceOfStrings(s.First()))
		PanicOnErr(err)
		s = s.Rest()
	}
	csvWriter.Flush()
}

func write(wr io.Writer, data Seqable, opts Map) Object {
	writeWriter(wr, data, opts)
	return NIL
}

func writeString(data Seqable, opts Map) string {
	var b strings.Builder
	writeWriter(&b, data, opts)
	return b.String()
}<|MERGE_RESOLUTION|>--- conflicted
+++ resolved
@@ -9,11 +9,7 @@
 )
 
 func csvLazySeq(rdr *csv.Reader) *LazySeq {
-<<<<<<< HEAD
-	var c ProcFn = func(args []Object) Object {
-=======
 	var c = func(args []Object) Object {
->>>>>>> 398b1ef0
 		t, err := rdr.Read()
 		if err == io.EOF {
 			return EmptyList

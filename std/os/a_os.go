// This file is generated by generate-std.joke script. Do not edit manually!

package os

import (
	. "github.com/candid82/joker/core"
	"os"
)

var __args__P ProcFn = __args_
var args_ Proc = Proc{Fn: __args__P, Name: "args_", Package: "std/os"}

func __args_(_args []Object) Object {
	_c := len(_args)
	switch {
	case _c == 0:
		_res := commandArgs()
		return _res

	default:
		PanicArity(_c)
	}
	return NIL
}

var __chdir__P ProcFn = __chdir_
var chdir_ Proc = Proc{Fn: __chdir__P, Name: "chdir_", Package: "std/os"}

func __chdir_(_args []Object) Object {
	_c := len(_args)
	switch {
	case _c == 1:
		dirname := ExtractString(_args, 0)
		_res := chdir(dirname)
		return _res

	default:
		PanicArity(_c)
	}
	return NIL
}

var __close__P ProcFn = __close_
var close_ Proc = Proc{Fn: __close__P, Name: "close_", Package: "std/os"}

func __close_(_args []Object) Object {
	_c := len(_args)
	switch {
	case _c == 1:
		f := ExtractFile(_args, 0)
		err := f.Close()
		PanicOnErr(err)
		_res := NIL
		return _res

	default:
		PanicArity(_c)
	}
	return NIL
}

var __create__P ProcFn = __create_
var create_ Proc = Proc{Fn: __create__P, Name: "create_", Package: "std/os"}

func __create_(_args []Object) Object {
	_c := len(_args)
	switch {
	case _c == 1:
		name := ExtractString(_args, 0)
		_res, err := os.Create(name)
		PanicOnErr(err)
		return MakeFile(_res)

	default:
		PanicArity(_c)
	}
	return NIL
}

var __cwd__P ProcFn = __cwd_
var cwd_ Proc = Proc{Fn: __cwd__P, Name: "cwd_", Package: "std/os"}

func __cwd_(_args []Object) Object {
	_c := len(_args)
	switch {
	case _c == 0:
		_res := getwd()
		return MakeString(_res)

	default:
		PanicArity(_c)
	}
	return NIL
}

var __env__P ProcFn = __env_
var env_ Proc = Proc{Fn: __env__P, Name: "env_", Package: "std/os"}

func __env_(_args []Object) Object {
	_c := len(_args)
	switch {
	case _c == 0:
		_res := env()
		return _res

	default:
		PanicArity(_c)
	}
	return NIL
}

var __exec__P ProcFn = __exec_
var exec_ Proc = Proc{Fn: __exec__P, Name: "exec_", Package: "std/os"}

func __exec_(_args []Object) Object {
	_c := len(_args)
	switch {
	case _c == 2:
		name := ExtractString(_args, 0)
		opts := ExtractMap(_args, 1)
		_res := execute(name, opts)
		return _res

	default:
		PanicArity(_c)
	}
	return NIL
}

var __isexists__P ProcFn = __isexists_
var isexists_ Proc = Proc{Fn: __isexists__P, Name: "isexists_", Package: "std/os"}

func __isexists_(_args []Object) Object {
	_c := len(_args)
	switch {
	case _c == 1:
		path := ExtractString(_args, 0)
		_res := exists(path)
		return MakeBoolean(_res)

	default:
		PanicArity(_c)
	}
	return NIL
}

var __exit__P ProcFn = __exit_
var exit_ Proc = Proc{Fn: __exit__P, Name: "exit_", Package: "std/os"}

func __exit_(_args []Object) Object {
	_c := len(_args)
	switch {
	case _c == 1:
		code := ExtractInt(_args, 0)
		_res := NIL
		ExitJoker(code)
		return _res

	default:
		PanicArity(_c)
	}
	return NIL
}

<<<<<<< HEAD
var __ls__P ProcFn = __ls_
var ls_ Proc = Proc{Fn: __ls__P, Name: "ls_", Package: "std/os"}
=======
var get_env_ Proc

func __get_env_(_args []Object) Object {
	_c := len(_args)
	switch {
	case _c == 1:
		key := ExtractString(_args, 0)
		_res := getEnv(key)
		return _res

	default:
		PanicArity(_c)
	}
	return NIL
}

var ls_ Proc
>>>>>>> d0def9fa

func __ls_(_args []Object) Object {
	_c := len(_args)
	switch {
	case _c == 1:
		dirname := ExtractString(_args, 0)
		_res := readDir(dirname)
		return _res

	default:
		PanicArity(_c)
	}
	return NIL
}

var __mkdir__P ProcFn = __mkdir_
var mkdir_ Proc = Proc{Fn: __mkdir__P, Name: "mkdir_", Package: "std/os"}

func __mkdir_(_args []Object) Object {
	_c := len(_args)
	switch {
	case _c == 2:
		name := ExtractString(_args, 0)
		perm := ExtractInt(_args, 1)
		_res := mkdir(name, perm)
		return _res

	default:
		PanicArity(_c)
	}
	return NIL
}

var __open__P ProcFn = __open_
var open_ Proc = Proc{Fn: __open__P, Name: "open_", Package: "std/os"}

func __open_(_args []Object) Object {
	_c := len(_args)
	switch {
	case _c == 1:
		name := ExtractString(_args, 0)
		_res, err := os.Open(name)
		PanicOnErr(err)
		return MakeFile(_res)

	default:
		PanicArity(_c)
	}
	return NIL
}

var __remove__P ProcFn = __remove_
var remove_ Proc = Proc{Fn: __remove__P, Name: "remove_", Package: "std/os"}

func __remove_(_args []Object) Object {
	_c := len(_args)
	switch {
	case _c == 1:
		name := ExtractString(_args, 0)
		err := os.Remove(name)
		PanicOnErr(err)
		_res := NIL
		return _res

	default:
		PanicArity(_c)
	}
	return NIL
}

var __remove_all__P ProcFn = __remove_all_
var remove_all_ Proc = Proc{Fn: __remove_all__P, Name: "remove_all_", Package: "std/os"}

func __remove_all_(_args []Object) Object {
	_c := len(_args)
	switch {
	case _c == 1:
		path := ExtractString(_args, 0)
		err := os.RemoveAll(path)
		PanicOnErr(err)
		_res := NIL
		return _res

	default:
		PanicArity(_c)
	}
	return NIL
}

var __set_env__P ProcFn = __set_env_
var set_env_ Proc = Proc{Fn: __set_env__P, Name: "set_env_", Package: "std/os"}

func __set_env_(_args []Object) Object {
	_c := len(_args)
	switch {
	case _c == 2:
		key := ExtractString(_args, 0)
		value := ExtractString(_args, 1)
		_res := setEnv(key, value)
		return _res

	default:
		PanicArity(_c)
	}
	return NIL
}

var __sh__P ProcFn = __sh_
var sh_ Proc = Proc{Fn: __sh__P, Name: "sh_", Package: "std/os"}

func __sh_(_args []Object) Object {
	_c := len(_args)
	switch {
	case true:
		CheckArity(_args, 1, 999)
		name := ExtractString(_args, 0)
		arguments := ExtractStrings(_args, 1)
		_res := sh("", nil, nil, nil, name, arguments)
		return _res

	default:
		PanicArity(_c)
	}
	return NIL
}

var __sh_from__P ProcFn = __sh_from_
var sh_from_ Proc = Proc{Fn: __sh_from__P, Name: "sh_from_", Package: "std/os"}

func __sh_from_(_args []Object) Object {
	_c := len(_args)
	switch {
	case true:
		CheckArity(_args, 2, 999)
		dir := ExtractString(_args, 0)
		name := ExtractString(_args, 1)
		arguments := ExtractStrings(_args, 2)
		_res := sh(dir, nil, nil, nil, name, arguments)
		return _res

	default:
		PanicArity(_c)
	}
	return NIL
}

var __stat__P ProcFn = __stat_
var stat_ Proc = Proc{Fn: __stat__P, Name: "stat_", Package: "std/os"}

func __stat_(_args []Object) Object {
	_c := len(_args)
	switch {
	case _c == 1:
		filename := ExtractString(_args, 0)
		_res := stat(filename)
		return _res

	default:
		PanicArity(_c)
	}
	return NIL
}

func Init() {

<<<<<<< HEAD
	InternsOrThunks()
=======
	args_ = __args_
	chdir_ = __chdir_
	close_ = __close_
	create_ = __create_
	cwd_ = __cwd_
	env_ = __env_
	exec_ = __exec_
	isexists_ = __isexists_
	exit_ = __exit_
	get_env_ = __get_env_
	ls_ = __ls_
	mkdir_ = __mkdir_
	open_ = __open_
	remove_ = __remove_
	remove_all_ = __remove_all_
	set_env_ = __set_env_
	sh_ = __sh_
	sh_from_ = __sh_from_
	stat_ = __stat_

	osNamespace.ResetMeta(MakeMeta(nil, `Provides a platform-independent interface to operating system functionality.`, "1.0"))

	
	osNamespace.InternVar("args", args_,
		MakeMeta(
			NewListFrom(NewVectorFrom()),
			`Returns a sequence of the command line arguments, starting with the program name (normally, joker).`, "1.0"))

	osNamespace.InternVar("chdir", chdir_,
		MakeMeta(
			NewListFrom(NewVectorFrom(MakeSymbol("dirname"))),
			`Chdir changes the current working directory to the named directory. If there is an error, an exception will be thrown. Returns nil.`, "1.0"))

	osNamespace.InternVar("close", close_,
		MakeMeta(
			NewListFrom(NewVectorFrom(MakeSymbol("f"))),
			`Closes the file, rendering it unusable for I/O.`, "1.0"))

	osNamespace.InternVar("create", create_,
		MakeMeta(
			NewListFrom(NewVectorFrom(MakeSymbol("name"))),
			`Creates the named file with mode 0666 (before umask), truncating it if it already exists.`, "1.0").Plus(MakeKeyword("tag"), String{S: "File"}))

	osNamespace.InternVar("cwd", cwd_,
		MakeMeta(
			NewListFrom(NewVectorFrom()),
			`Returns a rooted path name corresponding to the current directory. If the current directory can
  be reached via multiple paths (due to symbolic links), cwd may return any one of them.`, "1.0").Plus(MakeKeyword("tag"), String{S: "String"}))

	osNamespace.InternVar("env", env_,
		MakeMeta(
			NewListFrom(NewVectorFrom()),
			`Returns a map representing the environment.`, "1.0"))

	osNamespace.InternVar("exec", exec_,
		MakeMeta(
			NewListFrom(NewVectorFrom(MakeSymbol("name"), MakeSymbol("opts"))),
			`Executes the named program with the given arguments. opts is a map with the following keys (all optional):
  :args - vector of arguments (all arguments must be strings),
  :dir - if specified, working directory will be set to this value before executing the program,
  :stdin - if specified, provides stdin for the program. Can be either a string or an IOReader.
  If it's a string, the string's content will serve as stdin for the program. IOReader can be, for example,
  *in* (in which case Joker's stdin will be redirected to the program's stdin) or the value returned by (joker.os/open).
  :stdout - if specified, must be an IOWriter. It can be, for example, *out* (in which case the program's stdout will be redirected
  to Joker's stdout) or the value returned by (joker.os/create).
  :stderr - the same as :stdout, but for stderr.
  Returns a map with the following keys:
  :success - whether or not the execution was successful,
  :err-msg (present iff :success if false) - string capturing error object returned by Go runtime
  :exit - exit code of program (or attempt to execute it),
  :out - string capturing stdout of the program (unless :stdout option was passed)
  :err - string capturing stderr of the program (unless :stderr option was passed).`, "1.0"))

	osNamespace.InternVar("exists?", isexists_,
		MakeMeta(
			NewListFrom(NewVectorFrom(MakeSymbol("path"))),
			`Returns true if file or directory with the given path exists. Otherwise returns false.`, "1.0").Plus(MakeKeyword("tag"), String{S: "Boolean"}))

	osNamespace.InternVar("exit", exit_,
		MakeMeta(
			NewListFrom(NewVectorFrom(MakeSymbol("code"))),
			`Causes the current program to exit with the given status code.`, "1.0"))

	osNamespace.InternVar("get-env", get_env_,
		MakeMeta(
			NewListFrom(NewVectorFrom(MakeSymbol("key"))),
			`Returns the value of the environment variable named by the key or nil if the variable is not present in the environment.`, "1.0"))

	osNamespace.InternVar("ls", ls_,
		MakeMeta(
			NewListFrom(NewVectorFrom(MakeSymbol("dirname"))),
			`Reads the directory named by dirname and returns a list of directory entries sorted by filename.`, "1.0"))

	osNamespace.InternVar("mkdir", mkdir_,
		MakeMeta(
			NewListFrom(NewVectorFrom(MakeSymbol("name"), MakeSymbol("perm"))),
			`Creates a new directory with the specified name and permission bits.`, "1.0"))

	osNamespace.InternVar("open", open_,
		MakeMeta(
			NewListFrom(NewVectorFrom(MakeSymbol("name"))),
			`Opens the named file for reading. If successful, the file can be used for reading;
  the associated file descriptor has mode O_RDONLY.`, "1.0").Plus(MakeKeyword("tag"), String{S: "File"}))

	osNamespace.InternVar("remove", remove_,
		MakeMeta(
			NewListFrom(NewVectorFrom(MakeSymbol("name"))),
			`Removes the named file or (empty) directory.`, "1.0"))

	osNamespace.InternVar("remove-all", remove_all_,
		MakeMeta(
			NewListFrom(NewVectorFrom(MakeSymbol("path"))),
			`Removes path and any children it contains.

  It removes everything it can, then panics with the first error (if
  any) it encountered.`, "1.0"))

	osNamespace.InternVar("set-env", set_env_,
		MakeMeta(
			NewListFrom(NewVectorFrom(MakeSymbol("key"), MakeSymbol("value"))),
			`Sets the specified key to the specified value in the environment.`, "1.0"))

	osNamespace.InternVar("sh", sh_,
		MakeMeta(
			NewListFrom(NewVectorFrom(MakeSymbol("name"), MakeSymbol("&"), MakeSymbol("arguments"))),
			`Executes the named program with the given arguments. Returns a map with the following keys:
      :success - whether or not the execution was successful,
      :err-msg (present iff :success if false) - string capturing error object returned by Go runtime
      :exit - exit code of program (or attempt to execute it),
      :out - string capturing stdout of the program,
      :err - string capturing stderr of the program.`, "1.0"))

	osNamespace.InternVar("sh-from", sh_from_,
		MakeMeta(
			NewListFrom(NewVectorFrom(MakeSymbol("dir"), MakeSymbol("name"), MakeSymbol("&"), MakeSymbol("arguments"))),
			`Executes the named program with the given arguments and working directory set to dir.
  Returns a map with the following keys:
      :success - whether or not the execution was successful,
      :err-msg (present iff :success if false) - string capturing error object returned by Go runtime
      :exit - exit code of program (or attempt to execute it),
      :out - string capturing stdout of the program,
      :err - string capturing stderr of the program.`, "1.0"))

	osNamespace.InternVar("stat", stat_,
		MakeMeta(
			NewListFrom(NewVectorFrom(MakeSymbol("filename"))),
			`Returns a map describing the named file. The info map has the following attributes:
  :name - base name of the file
  :size - length in bytes for regular files; system-dependent for others
  :mode - file mode bits
  :modtime - modification time
  :dir? - true if file is a directory`, "1.0"))

>>>>>>> d0def9fa
}

var osNamespace = GLOBAL_ENV.EnsureNamespace(MakeSymbol("joker.os"))

func init() {
	osNamespace.Lazy = Init
}<|MERGE_RESOLUTION|>--- conflicted
+++ resolved
@@ -162,28 +162,25 @@
 	return NIL
 }
 
-<<<<<<< HEAD
+var __get_env__P ProcFn = __get_env_
+var get_env_ Proc = Proc{Fn: __get_env__P, Name: "get_env_", Package: "std/os"}
+
+func __get_env_(_args []Object) Object {
+	_c := len(_args)
+	switch {
+	case _c == 1:
+		key := ExtractString(_args, 0)
+		_res := getEnv(key)
+		return _res
+
+	default:
+		PanicArity(_c)
+	}
+	return NIL
+}
+
 var __ls__P ProcFn = __ls_
 var ls_ Proc = Proc{Fn: __ls__P, Name: "ls_", Package: "std/os"}
-=======
-var get_env_ Proc
-
-func __get_env_(_args []Object) Object {
-	_c := len(_args)
-	switch {
-	case _c == 1:
-		key := ExtractString(_args, 0)
-		_res := getEnv(key)
-		return _res
-
-	default:
-		PanicArity(_c)
-	}
-	return NIL
-}
-
-var ls_ Proc
->>>>>>> d0def9fa
 
 func __ls_(_args []Object) Object {
 	_c := len(_args)
@@ -349,163 +346,7 @@
 
 func Init() {
 
-<<<<<<< HEAD
 	InternsOrThunks()
-=======
-	args_ = __args_
-	chdir_ = __chdir_
-	close_ = __close_
-	create_ = __create_
-	cwd_ = __cwd_
-	env_ = __env_
-	exec_ = __exec_
-	isexists_ = __isexists_
-	exit_ = __exit_
-	get_env_ = __get_env_
-	ls_ = __ls_
-	mkdir_ = __mkdir_
-	open_ = __open_
-	remove_ = __remove_
-	remove_all_ = __remove_all_
-	set_env_ = __set_env_
-	sh_ = __sh_
-	sh_from_ = __sh_from_
-	stat_ = __stat_
-
-	osNamespace.ResetMeta(MakeMeta(nil, `Provides a platform-independent interface to operating system functionality.`, "1.0"))
-
-	
-	osNamespace.InternVar("args", args_,
-		MakeMeta(
-			NewListFrom(NewVectorFrom()),
-			`Returns a sequence of the command line arguments, starting with the program name (normally, joker).`, "1.0"))
-
-	osNamespace.InternVar("chdir", chdir_,
-		MakeMeta(
-			NewListFrom(NewVectorFrom(MakeSymbol("dirname"))),
-			`Chdir changes the current working directory to the named directory. If there is an error, an exception will be thrown. Returns nil.`, "1.0"))
-
-	osNamespace.InternVar("close", close_,
-		MakeMeta(
-			NewListFrom(NewVectorFrom(MakeSymbol("f"))),
-			`Closes the file, rendering it unusable for I/O.`, "1.0"))
-
-	osNamespace.InternVar("create", create_,
-		MakeMeta(
-			NewListFrom(NewVectorFrom(MakeSymbol("name"))),
-			`Creates the named file with mode 0666 (before umask), truncating it if it already exists.`, "1.0").Plus(MakeKeyword("tag"), String{S: "File"}))
-
-	osNamespace.InternVar("cwd", cwd_,
-		MakeMeta(
-			NewListFrom(NewVectorFrom()),
-			`Returns a rooted path name corresponding to the current directory. If the current directory can
-  be reached via multiple paths (due to symbolic links), cwd may return any one of them.`, "1.0").Plus(MakeKeyword("tag"), String{S: "String"}))
-
-	osNamespace.InternVar("env", env_,
-		MakeMeta(
-			NewListFrom(NewVectorFrom()),
-			`Returns a map representing the environment.`, "1.0"))
-
-	osNamespace.InternVar("exec", exec_,
-		MakeMeta(
-			NewListFrom(NewVectorFrom(MakeSymbol("name"), MakeSymbol("opts"))),
-			`Executes the named program with the given arguments. opts is a map with the following keys (all optional):
-  :args - vector of arguments (all arguments must be strings),
-  :dir - if specified, working directory will be set to this value before executing the program,
-  :stdin - if specified, provides stdin for the program. Can be either a string or an IOReader.
-  If it's a string, the string's content will serve as stdin for the program. IOReader can be, for example,
-  *in* (in which case Joker's stdin will be redirected to the program's stdin) or the value returned by (joker.os/open).
-  :stdout - if specified, must be an IOWriter. It can be, for example, *out* (in which case the program's stdout will be redirected
-  to Joker's stdout) or the value returned by (joker.os/create).
-  :stderr - the same as :stdout, but for stderr.
-  Returns a map with the following keys:
-  :success - whether or not the execution was successful,
-  :err-msg (present iff :success if false) - string capturing error object returned by Go runtime
-  :exit - exit code of program (or attempt to execute it),
-  :out - string capturing stdout of the program (unless :stdout option was passed)
-  :err - string capturing stderr of the program (unless :stderr option was passed).`, "1.0"))
-
-	osNamespace.InternVar("exists?", isexists_,
-		MakeMeta(
-			NewListFrom(NewVectorFrom(MakeSymbol("path"))),
-			`Returns true if file or directory with the given path exists. Otherwise returns false.`, "1.0").Plus(MakeKeyword("tag"), String{S: "Boolean"}))
-
-	osNamespace.InternVar("exit", exit_,
-		MakeMeta(
-			NewListFrom(NewVectorFrom(MakeSymbol("code"))),
-			`Causes the current program to exit with the given status code.`, "1.0"))
-
-	osNamespace.InternVar("get-env", get_env_,
-		MakeMeta(
-			NewListFrom(NewVectorFrom(MakeSymbol("key"))),
-			`Returns the value of the environment variable named by the key or nil if the variable is not present in the environment.`, "1.0"))
-
-	osNamespace.InternVar("ls", ls_,
-		MakeMeta(
-			NewListFrom(NewVectorFrom(MakeSymbol("dirname"))),
-			`Reads the directory named by dirname and returns a list of directory entries sorted by filename.`, "1.0"))
-
-	osNamespace.InternVar("mkdir", mkdir_,
-		MakeMeta(
-			NewListFrom(NewVectorFrom(MakeSymbol("name"), MakeSymbol("perm"))),
-			`Creates a new directory with the specified name and permission bits.`, "1.0"))
-
-	osNamespace.InternVar("open", open_,
-		MakeMeta(
-			NewListFrom(NewVectorFrom(MakeSymbol("name"))),
-			`Opens the named file for reading. If successful, the file can be used for reading;
-  the associated file descriptor has mode O_RDONLY.`, "1.0").Plus(MakeKeyword("tag"), String{S: "File"}))
-
-	osNamespace.InternVar("remove", remove_,
-		MakeMeta(
-			NewListFrom(NewVectorFrom(MakeSymbol("name"))),
-			`Removes the named file or (empty) directory.`, "1.0"))
-
-	osNamespace.InternVar("remove-all", remove_all_,
-		MakeMeta(
-			NewListFrom(NewVectorFrom(MakeSymbol("path"))),
-			`Removes path and any children it contains.
-
-  It removes everything it can, then panics with the first error (if
-  any) it encountered.`, "1.0"))
-
-	osNamespace.InternVar("set-env", set_env_,
-		MakeMeta(
-			NewListFrom(NewVectorFrom(MakeSymbol("key"), MakeSymbol("value"))),
-			`Sets the specified key to the specified value in the environment.`, "1.0"))
-
-	osNamespace.InternVar("sh", sh_,
-		MakeMeta(
-			NewListFrom(NewVectorFrom(MakeSymbol("name"), MakeSymbol("&"), MakeSymbol("arguments"))),
-			`Executes the named program with the given arguments. Returns a map with the following keys:
-      :success - whether or not the execution was successful,
-      :err-msg (present iff :success if false) - string capturing error object returned by Go runtime
-      :exit - exit code of program (or attempt to execute it),
-      :out - string capturing stdout of the program,
-      :err - string capturing stderr of the program.`, "1.0"))
-
-	osNamespace.InternVar("sh-from", sh_from_,
-		MakeMeta(
-			NewListFrom(NewVectorFrom(MakeSymbol("dir"), MakeSymbol("name"), MakeSymbol("&"), MakeSymbol("arguments"))),
-			`Executes the named program with the given arguments and working directory set to dir.
-  Returns a map with the following keys:
-      :success - whether or not the execution was successful,
-      :err-msg (present iff :success if false) - string capturing error object returned by Go runtime
-      :exit - exit code of program (or attempt to execute it),
-      :out - string capturing stdout of the program,
-      :err - string capturing stderr of the program.`, "1.0"))
-
-	osNamespace.InternVar("stat", stat_,
-		MakeMeta(
-			NewListFrom(NewVectorFrom(MakeSymbol("filename"))),
-			`Returns a map describing the named file. The info map has the following attributes:
-  :name - base name of the file
-  :size - length in bytes for regular files; system-dependent for others
-  :mode - file mode bits
-  :modtime - modification time
-  :dir? - true if file is a directory`, "1.0"))
-
->>>>>>> d0def9fa
 }
 
 var osNamespace = GLOBAL_ENV.EnsureNamespace(MakeSymbol("joker.os"))

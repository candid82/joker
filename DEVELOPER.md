<img src="https://user-images.githubusercontent.com/882970/48048842-a0224080-e151-11e8-8855-642cf5ef3fdd.png" width="117px"/>

# Developer Notes

These notes are intended for developers working on the internals of Joker itself. They are not comprehensive.

## Namespaces

As explained in [the `README.md file`](https://github.com/candid82/joker/README.md), Joker provides several built-in namespaces, such as `joker.core`, `joker.math`, `joker.string`, and so on.

All necessary support for these namespaces is included in the Joker executable, so their source code needn't be distributed nor deployed along with Joker. This allows Joker to be deployed as a stand-alone executable.

The built-in namespaces are organized into two sets:

* Core namespaces, which provide functions, macros, and so on necessary for rudimentary functioning of Joker

* Standard-library-wrapping namespaces, which provide Clojure-like interfaces to various Go standard libraries' public APIs

The mechanisms used to incorporate these namespaces into the Joker executable differ substantially, so it is important to understand them when considering adding (or changing) a namespace to the Joker executable.

### Core Namespaces

Core namespaces, starting with `joker.core`, define the features (mostly macros and functions) that are necessary for even rudimentary Joker scripts to run.

Their source code resides in the `core/data/` directory as `*.joke` files.

Not every such file corresponds to a single namespace; the `linter_*.joke` files modify the `joker.core` namespace, while the remaining files do correspond to namespaces, and are named by dropping the `joker.` prefix and changing all `.` characters to `_`. So, for example, the `joker.tools.cli` namespace is defined by `core/data/tools_cli.joke`.

When Joker is built (via the `run.sh` script), `go generate ./...` is first run. Among other things, this causes the following source line (a Go comment) in `core/object.go` to be executed:

```
//go:generate go run gen_data/gen_data.go
```

That builds and runs `core/gen_data/gen_data.go`, which defines, in the `files` array, a list of files (in `core/data/`) to be processed.

As explained in the block comment just above the `var files []...` definition, the files must be ordered so any given file depends solely on files (namespaces) defined above it (earlier in the array).

Processing a `.joke` file consists of reading the file via Joker's (Clojure-like) Reader, "packing" the results into a portable binary format, and encoding the resulting binary data as a Go source file named `core/a_*_data.go`, where `*` is the same as in `core/data/*.joke`.

As this all occurs before the `go build` step performed by `run.sh`, the result is that that step includes those `core/a_*_data.go` source files. The binary data contained therein is, when needed, unpacked and the results used to construct the data structures into which Joker (Clojure) expressions are converted when read (aka the Abstract Syntax Tree, or "AST").

(Note that "when needed", as used above is immediately upon startup for `joker.core`; also for `joker.repl` when the REPL is to be immediately entered; otherwise, when the namespace is referenced such as via a `require` or `use` invocation.)

As this approach does *not* involve the normal Read phase at Joker startup time, the overhead involved in parsing Clojure forms is avoided, in lieu of using (what one assumes would be) faster code paths that convert binary blobs directly to AST forms.

A disadvantage of this approach is that it requires changes to `core/pack.go` when changes are made to the AST.

#### Adding a Core Namespace

Assuming one has determined it appropriate to add a new core namespace to the Joker executable (versus deploying it as a separate `*.joke` file), one must code it up (presumably as Joker code, though some Go code can be added to support it as well).

Then, besides putting that source code in `core/data/*.joke`, modify these to pick it up during the build:

* **core/procs.go** `CoreSourceFiles` array (after any core namespaces upon which it depends)
* **core/procs.go** `InitInternalLibs()` array

Further, if the new namespace depends on any standard-library-wrapping namespaces:

* Edit the **core/gen\_data/gen\_data.go** `import` statement to include each such library's Go code
* Do the same for **core/gen\_code/gen\_code.go**
* Ensure that `std/*/a_*.go` has already been generated for that library, using an earlier version of Joker if necessary

<<<<<<< HEAD
(Do not add the namespace to `*loaded-libs*`; that's currently for only **std** libraries. It will be automatically added to `*core-namespaces*`.)
=======
(Do not add the namespace to `*loaded-libs*`; that's for only libraries that have already been loaded. It will be automatically added to `*core-namespaces*` as an "available" library; and, upon being loaded, it will be added to `*loaded-libs*`.)
>>>>>>> f09defeb

Create suitable tests, e.g. in `tests/eval/`.

Finally, it's time to build as usual (e.g. via `./run.sh`), then run `./eval-tests.sh` or even `./all-tests.sh`.

Note that core libraries (other than `joker.core` and, when running the Repl, `joker.repl`) do not show up in `(all-ns)` until after they've been loaded via `:require` or similar.

### Standard-library-wrapping Namespaces

These namespaces are also defined by Joker code, which resides in `std/*.joke` files.

(Note that, unlike with core namespaces, multi-level namespaces here would have pathnames reflecting multiple levels. E.g. a `joker.a.b` namespace would be defined by `std/a/b.joke`. However, such namespaces do not exist in Joker as of `v0.13.0`.)

These `*.joke` files, however, have code of a particular form that is processed by the `std/generate-std.joke` script (after an initial version of Joker is built). They cannot, as explained below, define arbitrary macros and functions for use by normal Joker code.

#### The Joker Script That Writes Go Code

The `std/generate-std.joke` script, which is run after the Joker executable is first built (by `run.sh`), reads in the pertinent namespaces, currently defined via `(def namespaces ...)` at the top of the script.

(This should probably be changed to dynamically discover all the `*.joke` files in `std/`. See [the `gostd` fork's version](https://github.com/jcburley/joker/blob/gostd/std/generate-std.joke) for a sample implementation.)

`(apply require namespaces)` loads the target namespaces, then the script processes each namespace in `namespaces` by examining its public members and "compiling" them into Go code, which it stores in `std/*/a_*.go`, where `*` is the same name.

For example, `std/math.joke` is processed such that the resulting Go code is written to `std/math/a_math.go`.

*Note:* This processing does *not* handle arbitrary Joker code! In particular, "logic" (such as `(if ...)`) in function bodies is not recognized nor handled; it's actually discarded, in that it does not appear (in any form) in the final Joker executable. Similarly, no macros (public or otherwise) appear at all; so, as with logic in functions, they're useful only insofar as they might affect how other public members are defined during the running of `std/generate-std.joke`.

Instead, the processing consists primarily of examining the metadata for each (public) member and emitting Go code that, when built into (the soon-to-be-rebuilt) Joker executable, creates the namespace (`joker.math` in the above example), "interns" the public symbols, and includes (attached to those symbols) both suitable metadata and Go-code "stubs" that handle Joker code referencing a given symbol and the underlying Go implementation (typically a standard-library API, such as `math.sin` for `joker.math/sin`).

Those stubs handle arity, types, and results.

Whether they call Go code directly, or call support code written in Go (typically included in a file named `std/*/*_native.go`, e.g. `std/math/math_native.go`) -- and the specific Go-code invocation used -- is determined via the `:go` metadata and return-type tags for the public member, as defined in the original `std/*.joke` file.

#### Advantages and Disadvantages vis-a-vis Core Namespaces

As standard-library-wrapping namespaces are lazily loaded (i.e. on-demand), and needn't build up the ASTs that the core namespaces build up, they can be expected (in the standard, not fast-startup, build of Joker) to offer lower overhead at startup and/or first-use time. That is, only namespace generation, interning of symbols, and metadata is built up; other logic is "baked in" via compilation of the Go code accompanying these namespaces.

However, any logic (such as conditionals, loops, and so on) to be performed by them must be expressed in Go, rather than Joker, code; this mechanism is designed for easier creation of "thin" wrappers between Joker and Go code, not as a general mechanism for embedding Joker code in the Joker executable.

Another advantage (besides performance) of this approach is that the resulting code that builds up the target namespace has no dependencies on any other Joker namespaces -- not even on `joker.core`.

That means a *core* namespace may actually depend on one of these (standard-library-wrapping) namespaces, as long as `std/generate-std.joke` has been run and the resulting `std/*/a_*.go` file has been made available in the working directory (e.g. by being added to the Git repository).

#### Optimizing Build Time

The `run.sh` script includes an optimization that avoids building Joker a second (final) time after it runs `std/generate-std.joke` to generate the `std/*/a_*.joke` files.

That optimization starts by computing a hash of the contents of the `std/` directory *before* running the script, and another one *afterwards*.

If the hashes are identical, `run.sh` assumes nothing has changed in the `std/*.joke` files with respect to the `std/*/a_*.joke` files present prior to running the script, and thus there's no need to rebuild the Joker executable.

#### Adding a New Standard-library-wrapping Namespace

Besides creating `std/foo.joke` with appropriate metadata (such as `:go`) for each public member (in `joker.foo`), one must:

* Add `'foo` to the definition of `namespaces` in **std/generate-std.joke**
* Add the namespace to `*loaded-libs*` by editing its `defonce` definition in `core/data/core.joke`
* `mkdir -p std/foo`
* `(cd std; ../joker generate-std.joke)` to create `std/foo/a_foo.go`
* If necessary, write supporting Go code, which goes in `std/foo/foo_native.go` and other Go files in `std/foo/*.go`
* Add the resulting set of Go files, as well as `std/foo.joke`, to the repository
* Add tests to `tests/eval/`
* Rebuild the Joker executable (via `run.sh` or equivalent)
* Run the tests (via `./all-tests.sh` or just `./eval-tests.sh`)

While some might object to the inclusion of generated files (`std/*/a_*.joke`) in the repository, Joker currently depends on their presence in order to build, due to circular dependencies (related to the bootstrapping of Joker) as described below.

### Beware Circular Dependencies

There's actually a circular dependency between the two sets of namespaces:

* `core/gen_data/gen_data.go` imports `std/string` (so `core/gen_code/gen_code.go` does as well), so the initialization code that adds the namespace is run
* `std/string/a_string.go` is generated by `std/generate-std.joke`
* `std/generate-std.joke` is run by the first Joker executable built by `run.sh`
* That Joker executable cannot be built until after `gen_data.go` has been run

This circular dependency is avoided, in practice, by ensuring that any `std/*/a_*.go` files are already generated and present before any new dependencies upon them are added to `gen_data.go`.

However, a `std/*.joke` file therefore cannot depend on any `core/data/*.joke`-defined namespace that, in turn, requires `gen_data.go` to import its `std/*/a_*.go` file.

So, while `joker.repl` and `joker.tools.cli` currently depend on `joker.string`, `std/string.joke` does not depend on them, and preexisted their being added to the core namespaces.

## Faster Startup

Unless the file **NO-OPTIMIZE-STARTUP.flag** exists in the top-level Joker directory, or **OPTIMIZE_STARTUP=false** is set in the environment, **run.sh** builds an extra set of Go source files that, when enabled via a build tag, statically initialize most of the core namespace info (some runtime initialization must stil be performed, due mainly to limitations in the Go compiler).

It then builds both the normal and fast-startup versions of Joker. The normal version is built via `go build` (no build tag specified) and is renamed **joker.slow**. Then the fast-startup version is built via `go build -tags fast_init` and hardlinked to **joker.fast**, leaving **joker** as the fast-startup version.

This fast-startup version is then used to generate the **std** libraries, as is normal. It can also be used to regenerate the documentation, and (ideally) for any other purpose. It should run about as fast as Joker after starting up; very little is overtly added to the runtime cost (a few "thunks" are introduced for some routines, but that should end up in the noise, performance-wise).

### Developer Notes

TBD, but something like this was done to search for Joker code that runs before `main()` and determine how best to handle it in a slow-vs-fast split build:

```
grep --color -nH --null -E -e '^(func init\(|var )' *.go ../*.go ../std/*/*.go | grep -v ' ProcFn = '
```<|MERGE_RESOLUTION|>--- conflicted
+++ resolved
@@ -61,11 +61,7 @@
 * Do the same for **core/gen\_code/gen\_code.go**
 * Ensure that `std/*/a_*.go` has already been generated for that library, using an earlier version of Joker if necessary
 
-<<<<<<< HEAD
-(Do not add the namespace to `*loaded-libs*`; that's currently for only **std** libraries. It will be automatically added to `*core-namespaces*`.)
-=======
 (Do not add the namespace to `*loaded-libs*`; that's for only libraries that have already been loaded. It will be automatically added to `*core-namespaces*` as an "available" library; and, upon being loaded, it will be added to `*loaded-libs*`.)
->>>>>>> f09defeb
 
 Create suitable tests, e.g. in `tests/eval/`.
 

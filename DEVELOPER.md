--- conflicted
+++ resolved
@@ -226,7 +226,6 @@
 
 So, while `joker.repl` and `joker.tools.cli` currently depend on `joker.string`, `std/string.joke` does not depend on them, and preexisted their being added to the core namespaces.
 
-<<<<<<< HEAD
 ## Faster Startup
 
 Unless the file **NO-OPTIMIZE-STARTUP.flag** exists in the top-level Joker directory, or **OPTIMIZE_STARTUP=false** is set in the environment, **run.sh** builds an extra set of Go source files that, when enabled via a build tag, statically initialize most of the core namespace info (some runtime initialization must stil be performed, due mainly to limitations in the Go compiler).
@@ -242,7 +241,7 @@
 ```
 grep --color -nH --null -E -e '^(func init\(|var )' *.go ../*.go ../std/*/*.go | grep -v ' ProcFn = '
 ```
-=======
+
 ## Debugging Tools
 
 ### go-spew
@@ -277,5 +276,4 @@
 user=>
 ```
 
-*Note:* The `SpewState` configuration option is not currently supported; each distinct call to `go-spew` thus starts with a "fresh" state.
->>>>>>> 98a39e32
+*Note:* The `SpewState` configuration option is not currently supported; each distinct call to `go-spew` thus starts with a "fresh" state.
(joker.core/in-ns 'joker.core)

(defn ^:private conj-import*
  [v sym]
  (let [parts (joker.string/split (name sym) #"\.")]
    (conj v (symbol (last parts)))))

(defmacro import
  [& import-symbols-or-lists]
  (let [specs (map #(if (and (seq? %) (= 'quote (first %))) (second %) %)
                   import-symbols-or-lists)
        syms (reduce (fn [v spec]
                       (if (symbol? spec)
                         (conj-import* v spec)
                         (let [p (first spec) cs (rest spec)]
                           (reduce conj-import* v (map #(symbol (str p "." %)) cs)))))
                     [] specs)]
    `(do
       ~@(map #(list 'joker.core/require (list 'quote %)) syms)
       ~@(map #(list 'def %) (remove resolve syms)))))

(def *known-macros*
  {'deftype nil 'memfn nil 'defmethod nil 'defprotocol nil 'extend-protocol nil 'extend-type nil 'reify nil 'defmulti nil
<<<<<<< HEAD
   'letfn nil 'defrecord nil '.. nil '. nil 'clojure.test/deftest nil 'clojure.test/is nil 'clojure.test/are nil 'tag__ nil})

(defn ^:private taggify__
  [x]
  (list 'tag__ x))

(def default-data-readers
  (apply merge
   {'inst #'joker.core/identity
    'uuid #'joker.core/identity}
   (map (fn [sym] {sym #'joker.core/taggify__}) (:known-tags joker.core/*linter-config*))))
=======
   'letfn nil '.. nil '. nil 'clojure.test/deftest nil 'clojure.test/is nil 'clojure.test/are nil 'tag__ nil})

(defn ^:private validate-fields__
  [fields name]
  (when-not (vector? fields)
    (throw (ex-info "No fields vector given." {:form fields})))
  (let [specials '#{__meta __hash __hasheq __extmap}]
    (when (some specials fields)
      (throw (ex-info (str "The names in " specials " cannot be used as field names for types or records.") {:form fields}))))
  (let [non-syms (remove symbol? fields)]
    (when (seq non-syms)
      (throw (ex-info
              (str "defrecord and deftype fields must be symbols, "
                   *ns* "." name " had: "
                   (apply str (interpose ", " non-syms)))
              {:form fields})))))

(defn ^:private parse-opts__ [s]
  (loop [opts {} [k v & rs :as s] s]
    (if (keyword? k)
      (recur (assoc opts k v) rs)
      [opts s])))

(defn ^:private parse-impls__ [specs]
  (loop [ret {} s specs]
    (if (seq s)
      (recur (assoc ret (first s) (take-while seq? (next s)))
             (drop-while seq? (next s)))
      ret)))

(defn ^:private parse-opts+specs__ [opts+specs]
  (let [[opts specs] (parse-opts__ opts+specs)
        impls (map (fn [[k v]]
                     [k (map (fn [[name params & body]]
                               (cons name (maybe-destructured params body)))
                             v)])
                   (parse-impls__ specs))]
    (when-let [bad-opts (seq (remove #{:no-print :load-ns} (keys opts)))]
      (throw (ex-info (apply print-str "Unsupported option(s) -" bad-opts) {:form opts+specs})))
    impls))

(defn ^:private defns__
  [specs]
  (for [[name params & body] specs]
    `(fn ~name ~params ~@body)))

(defn ^:private defimpls__
  [impls]
  (apply concat
         (for [[i specs] impls]
           (cons i (defns__ specs)))))

(defmacro defrecord
  [name fields & opts+specs]
  (validate-fields__ fields name)
  (let [impls (parse-opts+specs__ opts+specs)]
    `(defn ~(symbol (str  "->" name))
       ~fields
       ~@(defimpls__ impls))))
>>>>>>> 53078b11

(doseq [sym (:known-namespaces joker.core/*linter-config*)]
  (inject-ns__ sym))


;; Redefine some core functions with type hints

(defn cons [x ^Seqable seq] (cons__ x seq))
(defn first [^Seqable coll] (first__ coll))
(defn next [^Seqable coll] (next__ coll))
(defn rest [^Seqable coll] (rest__ coll))
(defn seq [^Seqable coll] (seq__ coll))
(defn instance? [^Type c x] (instance?__ c x))
(defn ex-info
  ([^String msg ^Map map] (ex-info__ msg map))
  ([^String msg ^Map map ^Error cause] (ex-info__ msg map cause)))
(defn with-meta [^Meta obj ^Map m] (with-meta__ obj m))
(defn vec [^Seqable coll] (vec__ coll))
(defn not-every? [^Callable pred ^Seqable coll] (not (every? pred coll)))
(defn not-any? [^Callable pred ^Seqable coll] (not (some pred coll)))
(defn read-string [^String s] (read-string__ s))

;; Clojure special forms not supported by Joker
(defn new [& args])

;; Fake "macro" to handle tagged literals
(defn tag__ [x])

;; Clojure core macros not supported by Joker

(defn vswap! [vol f & args])
(defn areduce [a idx ret init expr])
(defn locking [x & body])
(defn amap [a idx ret expr])
(defn deftype [name & body])
(defn memfn [name & args])
(defn defmethod [multifn dispatch-val & fn-tail])
(defn defprotocol [name & body])
(defn extend-protocol [p & specs])
(defn extend-type [t & specs])
(defn reify [& body])
(defn defmulti [mm-name & options])
(defn letfn [fnspecs & body])
(defn .. [x form & more])
(defn . [x m & args])
(defn refer-clojure [& filters])

;; Clojure core functions not supported by Joker

(defn inst-ms [inst])
(defn inst? [x])
(defn uuid? [x])
(defn halt-when
  ([pred])
  ([pred retf]))

;; Clojure core functions with arities not supported by Joker
(defn spit [f content & options])

;; Clojure core vars not supported by Joker

(def *print-level*)
(def *print-meta*)
(def *print-length*)
(def *print-dup*)

;; Add transducer arity to standard functions

(def __map__ map)
(defn map
  ([^Callable x])
  ([^Callable x ^Seqable coll]
   (__map__ x coll))
  ([^Callable x c & colls]
   (apply __map__ x c colls)))

(def __filter__ filter)
(defn filter
  ([^Callable x])
  ([^Callable x ^Seqable coll]
   (__filter__ x coll)))

(def __remove__ remove)
(defn remove
  ([^Callable x])
  ([^Callable x ^Seqable coll]
   (__remove__ x coll)))

(def __take__ take)
(defn take
  ([^Number x])
  ([^Number x ^Seqable coll]
   (__take__ x coll)))

(def __take-while__ take-while)
(defn take-while
  ([^Callable x])
  ([^Callable x ^Seqable coll]
   (__take-while__ x coll)))

(def __drop__ drop)
(defn drop
  ([^Number x])
  ([^Number x ^Seqable coll]
   (__drop__ x coll)))

(def __drop-while__ drop-while)
(defn drop-while
  ([^Callable x])
  ([^Callable x ^Seqable coll]
   (__drop-while__ x coll)))

(def __take-nth__ take-nth)
(defn take-nth
  ([^Number x])
  ([^Number x ^Seqable coll]
   (__take-nth__ x coll)))

(def __distinct__ distinct)
(defn distinct
  ([])
  ([coll]
   (__distinct__ coll)))

(def __replace__ replace)
(defn replace
  ([x])
  ([x coll]
   (__replace__ x coll)))

(def __interpose__ interpose)
(defn interpose
  ([x])
  ([x coll]
   (__interpose__ x coll)))

(def __into__ into)
(defn into
  ([to from]
   (__into__ to from))
  ([to xform from]))

(def __partition-by__ partition-by)
(defn partition-by
  ([x])
  ([x coll]
   (__partition-by__ x coll)))

(def __partition-all__ partition-all)
(defn partition-all
  ([n])
  ([n coll]
   (__partition-all__ n coll))
  ([n step coll]
   (__partition-all__ n step coll)))

(def __map-indexed__ map-indexed)
(defn map-indexed
  ([x])
  ([x coll]
   (__map-indexed__ x coll)))

(def __keep__ keep)
(defn keep
  ([x])
  ([x coll]
   (__keep__ x coll)))

(def __keep-indexed__ keep-indexed)
(defn keep-indexed
  ([x])
  ([x coll]
   (__keep-indexed__ x coll)))

(defn cat
  [x])

(def __dedupe__ dedupe)
(defn dedupe
  ([])
  ([coll]
   (__dedupe__ coll)))

(def __random-sample__ random-sample)
(defn random-sample
  ([x])
  ([x coll]
   (__random-sample__ x coll)))

(def __sequence__ sequence)
(defn sequence
  ([coll]
   (__sequence__ coll))
  ([xform coll])
  ([xform coll & colls]))

(joker.core/in-ns 'user)
<|MERGE_RESOLUTION|>--- conflicted
+++ resolved
@@ -21,8 +21,7 @@
 
 (def *known-macros*
   {'deftype nil 'memfn nil 'defmethod nil 'defprotocol nil 'extend-protocol nil 'extend-type nil 'reify nil 'defmulti nil
-<<<<<<< HEAD
-   'letfn nil 'defrecord nil '.. nil '. nil 'clojure.test/deftest nil 'clojure.test/is nil 'clojure.test/are nil 'tag__ nil})
+   'letfn nil '.. nil '. nil 'clojure.test/deftest nil 'clojure.test/is nil 'clojure.test/are nil 'tag__ nil})
 
 (defn ^:private taggify__
   [x]
@@ -33,8 +32,7 @@
    {'inst #'joker.core/identity
     'uuid #'joker.core/identity}
    (map (fn [sym] {sym #'joker.core/taggify__}) (:known-tags joker.core/*linter-config*))))
-=======
-   'letfn nil '.. nil '. nil 'clojure.test/deftest nil 'clojure.test/is nil 'clojure.test/are nil 'tag__ nil})
+
 
 (defn ^:private validate-fields__
   [fields name]
@@ -93,7 +91,6 @@
     `(defn ~(symbol (str  "->" name))
        ~fields
        ~@(defimpls__ impls))))
->>>>>>> 53078b11
 
 (doseq [sym (:known-namespaces joker.core/*linter-config*)]
   (inject-ns__ sym))

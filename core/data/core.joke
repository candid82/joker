--- conflicted
+++ resolved
@@ -4498,21 +4498,6 @@
   (or another goroutine) doesn't do any I/O or channel operations (<! or >!)."
   {:added "1.0"}
   [& body]
-<<<<<<< HEAD
-  `(go* (fn [] ~@body)))
-
-(defn- go-spew
-  "Dump ('spew') internal Go structures for object.
-
-  Use the optional (map) argument to specify ConfigState
-  settings. E.g. {:MaxDepth 10} specifies a maximum depth of 10
-  levels. Defaults are per the default config state."
-  {:added "1.0"}
-  (^Nil [o]
-   (go-spew__ o))
-  (^Nil [o ^Map cfg]
-   (go-spew__ o cfg)))
-=======
   `(go__ (fn [] ~@body)))
 
 (defn chan
@@ -4550,4 +4535,15 @@
   {:added "1.0"}
   [^Channel ch]
   (close!__ ch))
->>>>>>> ac0d41b4
+
+(defn- go-spew
+  "Dump ('spew') internal Go structures for object.
+
+  Use the optional (map) argument to specify ConfigState
+  settings. E.g. {:MaxDepth 10} specifies a maximum depth of 10
+  levels. Defaults are per the default config state."
+  {:added "1.0"}
+  (^Nil [o]
+   (go-spew__ o))
+  (^Nil [o ^Map cfg]
+   (go-spew__ o cfg)))
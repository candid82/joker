--- conflicted
+++ resolved
@@ -1395,40 +1395,6 @@
 	if d := internalLibs[libname]; d != nil {
 		processData(d)
 		return NIL
-<<<<<<< HEAD
-	}
-	cp := GLOBAL_ENV.classPath.Value
-	cpvec := AssertVector(cp, "*classpath* must be a Vector, not a "+cp.GetType().ToString(false))
-	count := cpvec.Count()
-	var f *os.File
-	var err error
-	var canonicalErr error
-	var filename string
-	for i := 0; i < count; i++ {
-		elem := cpvec.at(i)
-		cpelem := AssertString(elem, "*classpath* must contain only Strings, not a "+elem.GetType().ToString(false)+" (at element "+strconv.Itoa(i)+")")
-		s := cpelem.S
-		if s == "" {
-			filename = pathname
-		} else {
-			var dirname string
-			if s == "-" {
-				d := GLOBAL_ENV.classDir.Value
-				dirname = AssertString(d, "*classdir* must be a String, not a "+d.GetType().ToString(false)).S
-			} else {
-				dirname = s
-			}
-			filename = filepath.Join(dirname, filepath.Join(strings.Split(libname, ".")...)) + ".joke" // could cache inner join....
-		}
-		f, err = os.Open(filename)
-		if err == nil {
-			break
-		}
-		if s == "" {
-			canonicalErr = err
-		}
-	}
-=======
 	}
 	cp := GLOBAL_ENV.classPath.Value
 	cpvec := AssertVector(cp, "*classpath* must be a Vector, not a "+cp.GetType().ToString(false))
@@ -1454,7 +1420,6 @@
 			canonicalErr = err
 		}
 	}
->>>>>>> eee397ec
 	if canonicalErr == nil {
 		PanicOnErr(err)
 	} else if err != nil {

package core

import (
	"bufio"
	"bytes"
	"errors"
	"fmt"
	"github.com/jcburley/go-spew/spew"
	"io"
	"io/ioutil"
	"math/big"
	"math/rand"
	"os"
	"path/filepath"
	"reflect"
	"regexp"
	"sort"
	"strconv"
	"strings"
	"time"
	"unicode/utf8"
)

type internalNamespaceInfo struct {
	data      []byte
	init      func()
	generated func()
	available bool
}

var (
<<<<<<< HEAD
	coreNamespaceInfo         internalNamespaceInfo
	replNamespaceInfo         internalNamespaceInfo
	walkNamespaceInfo         internalNamespaceInfo
	templateNamespaceInfo     internalNamespaceInfo
	testNamespaceInfo         internalNamespaceInfo
	setNamespaceInfo          internalNamespaceInfo
	tools_cliNamespaceInfo    internalNamespaceInfo
	hiccupNamespaceInfo       internalNamespaceInfo
	linter_allNamespaceInfo   internalNamespaceInfo
	linter_jokerNamespaceInfo internalNamespaceInfo
	linter_cljxNamespaceInfo  internalNamespaceInfo
	linter_cljNamespaceInfo   internalNamespaceInfo
	linter_cljsNamespaceInfo  internalNamespaceInfo
=======
	coreData         []byte
	replData         []byte
	walkData         []byte
	templateData     []byte
	testData         []byte
	setData          []byte
	tools_cliData    []byte
	linter_allData   []byte
	linter_jokerData []byte
	linter_cljxData  []byte
	linter_cljData   []byte
	linter_cljsData  []byte
	hiccupData       []byte
	better_condData  []byte
>>>>>>> ecbc2e33
)

type FileInfo struct {
	Name     string
	Filename string
}

/* The entries must be ordered such that a given namespace depends
/* only upon namespaces loaded above it. E.g. joker.template depends
/* on joker.walk, so is listed afterwards, not in alphabetical
/* order. */
var CoreSourceFiles []FileInfo = []FileInfo{
	{
		Name:     "<joker.core>",
		Filename: "core.joke",
	},
	{
		Name:     "<joker.repl>",
		Filename: "repl.joke",
	},
	{
		Name:     "<joker.walk>",
		Filename: "walk.joke",
	},
	{
		Name:     "<joker.template>",
		Filename: "template.joke",
	},
	{
		Name:     "<joker.test>",
		Filename: "test.joke",
	},
	{
		Name:     "<joker.set>",
		Filename: "set.joke",
	},
	{
		Name:     "<joker.tools.cli>",
		Filename: "tools_cli.joke",
	},
	{
		Name:     "<joker.core>",
		Filename: "linter_all.joke",
	},
	{
		Name:     "<joker.core>",
		Filename: "linter_joker.joke",
	},
	{
		Name:     "<joker.core>",
		Filename: "linter_cljx.joke",
	},
	{
		Name:     "<joker.core>",
		Filename: "linter_clj.joke",
	},
	{
		Name:     "<joker.core>",
		Filename: "linter_cljs.joke",
	},
	{
		Name:     "<joker.hiccup>",
		Filename: "hiccup.joke",
	},
}

var CoreSourceFileInfo = map[string]*internalNamespaceInfo{}

func ProcessCoreSourceFileFor(ns string) {
	processNamespaceInfo(CoreSourceFileInfo[ns], ns)
}

type (
	Phase        int
	Dialect      int
	StringReader interface {
		ReadString(delim byte) (s string, e error)
	}
)

const (
	READ Phase = iota
	PARSE
	EVAL
	PRINT_IF_NOT_NIL
)

const VERSION = "v0.14.0"

var internalLibs map[string]*internalNamespaceInfo

const (
	CLJ Dialect = iota
	CLJS
	JOKER
	EDN
	UNKNOWN
)

var mySpewState spew.SpewState

func Spew() {
	cs := &spew.ConfigState{
		Indent:            "    ",
		MaxDepth:          30,
		SortKeys:          true,
		SpewKeys:          true,
		NoDuplicates:      true,
		UseOrdinals:       true,
		DisableMethods:    true,
		PreserveSpewState: true,
		SpewState:         mySpewState,
	}

	cs.Fprintln(Stderr, "STRINGS:")
	cs.Fdump(Stderr, STRINGS)
	cs.Fprintln(Stderr, "\nTYPES:")
	cs.Fdump(Stderr, TYPES)
	cs.Fprintln(Stderr, "\nGLOBAL_ENV:")
	cs.Fdump(Stderr, GLOBAL_ENV)
	mySpewState = cs.SpewState
}

func SpewThis(obj interface{}) {
	cs := &spew.ConfigState{
		Indent:            "    ",
		MaxDepth:          30,
		SortKeys:          true,
		SpewKeys:          true,
		NoDuplicates:      true,
		UseOrdinals:       true,
		DisableMethods:    true,
		PreserveSpewState: true,
		SpewState:         mySpewState,
	}

	cs.Fdump(Stderr, obj)
	mySpewState = cs.SpewState
}

func SpewObj(obj interface{}) string {
	cs := &spew.ConfigState{
		Indent:            "    ",
		MaxDepth:          30,
		SortKeys:          true,
		SpewKeys:          true,
		NoDuplicates:      true,
		UseOrdinals:       true,
		DisableMethods:    true,
		PreserveSpewState: true,
		SpewState:         mySpewState,
	}

	res := cs.Sdump(obj)
	mySpewState = cs.SpewState
	return res
}

func InitInternalLibs() {
<<<<<<< HEAD
	internalLibs = map[string]*internalNamespaceInfo{
		"joker.core":      &coreNamespaceInfo,
		"joker.walk":      &walkNamespaceInfo,
		"joker.template":  &templateNamespaceInfo,
		"joker.repl":      &replNamespaceInfo,
		"joker.test":      &testNamespaceInfo,
		"joker.set":       &setNamespaceInfo,
		"joker.tools.cli": &tools_cliNamespaceInfo,
		"joker.hiccup":    &hiccupNamespaceInfo,
	}
	for _, f := range CoreSourceFiles {
		if f.Name[0] != '<' || f.Name[len(f.Name)-1] != '>' {
			panic(fmt.Sprintf("Invalid syntax for core source file namespace id: `%s'", f.Name))
		}
		ns := f.Name[1 : len(f.Name)-1]
		if _, found := CoreSourceFileInfo[ns]; found {
			continue // Linter stuff, not yet supported by gen_code.go
		}
		CoreSourceFileInfo[f.Name] = internalLibs[ns]
=======
	internalLibs = map[string][]byte{
		"joker.walk":        walkData,
		"joker.template":    templateData,
		"joker.repl":        replData,
		"joker.test":        testData,
		"joker.set":         setData,
		"joker.tools.cli":   tools_cliData,
		"joker.hiccup":      hiccupData,
		"joker.better-cond": better_condData,
>>>>>>> ecbc2e33
	}
}

func ExtractCallable(args []Object, index int) Callable {
	return EnsureCallable(args, index)
}

func ExtractObject(args []Object, index int) Object {
	return args[index]
}

func ExtractString(args []Object, index int) string {
	return EnsureString(args, index).S
}

func ExtractKeyword(args []Object, index int) string {
	return EnsureKeyword(args, index).ToString(false)
}

func ExtractStringable(args []Object, index int) string {
	return EnsureStringable(args, index).S
}

func ExtractStrings(args []Object, index int) []string {
	strs := make([]string, 0)
	for i := index; i < len(args); i++ {
		strs = append(strs, EnsureString(args, i).S)
	}
	return strs
}

func ExtractInt(args []Object, index int) int {
	return EnsureInt(args, index).I
}

func ExtractBoolean(args []Object, index int) bool {
	return EnsureBoolean(args, index).B
}

func ExtractChar(args []Object, index int) rune {
	return EnsureChar(args, index).Ch
}

func ExtractTime(args []Object, index int) time.Time {
	return EnsureTime(args, index).T
}

func ExtractDouble(args []Object, index int) float64 {
	return EnsureDouble(args, index).D
}

func ExtractNumber(args []Object, index int) Number {
	return EnsureNumber(args, index)
}

func ExtractRegex(args []Object, index int) *regexp.Regexp {
	return EnsureRegex(args, index).R
}

func ExtractSeqable(args []Object, index int) Seqable {
	return EnsureSeqable(args, index)
}

func ExtractMap(args []Object, index int) Map {
	return EnsureMap(args, index)
}

func ExtractIOReader(args []Object, index int) io.Reader {
	return Ensureio_Reader(args, index)
}

func ExtractIOWriter(args []Object, index int) io.Writer {
	return Ensureio_Writer(args, index)
}

var procMeta ProcFn = func(args []Object) Object {
	switch obj := args[0].(type) {
	case Meta:
		meta := obj.GetMeta()
		if meta != nil {
			return meta
		}
	case *Type:
		meta := obj.GetMeta()
		if meta != nil {
			return meta
		}
	}
	return NIL
}

var procWithMeta ProcFn = func(args []Object) Object {
	CheckArity(args, 2, 2)
	m := EnsureMeta(args, 0)
	if args[1].Equals(NIL) {
		return args[0]
	}
	return m.WithMeta(EnsureMap(args, 1))
}

var procIsZero ProcFn = func(args []Object) Object {
	n := EnsureNumber(args, 0)
	ops := GetOps(n)
	return Boolean{B: ops.IsZero(n)}
}

var procIsPos ProcFn = func(args []Object) Object {
	n := EnsureNumber(args, 0)
	ops := GetOps(n)
	return Boolean{B: ops.Gt(n, Int{I: 0})}
}

var procIsNeg ProcFn = func(args []Object) Object {
	n := EnsureNumber(args, 0)
	ops := GetOps(n)
	return Boolean{B: ops.Lt(n, Int{I: 0})}
}

var procAdd ProcFn = func(args []Object) Object {
	x := AssertNumber(args[0], "")
	y := AssertNumber(args[1], "")
	ops := GetOps(x).Combine(GetOps(y))
	return ops.Add(x, y)
}

var procAddEx ProcFn = func(args []Object) Object {
	x := AssertNumber(args[0], "")
	y := AssertNumber(args[1], "")
	ops := GetOps(x).Combine(GetOps(y)).Combine(BIGINT_OPS)
	return ops.Add(x, y)
}

var procMultiply ProcFn = func(args []Object) Object {
	x := AssertNumber(args[0], "")
	y := AssertNumber(args[1], "")
	ops := GetOps(x).Combine(GetOps(y))
	return ops.Multiply(x, y)
}

var procMultiplyEx ProcFn = func(args []Object) Object {
	x := AssertNumber(args[0], "")
	y := AssertNumber(args[1], "")
	ops := GetOps(x).Combine(GetOps(y)).Combine(BIGINT_OPS)
	return ops.Multiply(x, y)
}

var procSubtract ProcFn = func(args []Object) Object {
	var a, b Object
	if len(args) == 1 {
		a = Int{I: 0}
		b = args[0]
	} else {
		a = args[0]
		b = args[1]
	}
	ops := GetOps(a).Combine(GetOps(b))
	return ops.Subtract(AssertNumber(a, ""), AssertNumber(b, ""))
}

var procSubtractEx ProcFn = func(args []Object) Object {
	var a, b Object
	if len(args) == 1 {
		a = Int{I: 0}
		b = args[0]
	} else {
		a = args[0]
		b = args[1]
	}
	ops := GetOps(a).Combine(GetOps(b)).Combine(BIGINT_OPS)
	return ops.Subtract(AssertNumber(a, ""), AssertNumber(b, ""))
}

var procDivide ProcFn = func(args []Object) Object {
	x := EnsureNumber(args, 0)
	y := EnsureNumber(args, 1)
	ops := GetOps(x).Combine(GetOps(y))
	return ops.Divide(x, y)
}

var procQuot ProcFn = func(args []Object) Object {
	x := EnsureNumber(args, 0)
	y := EnsureNumber(args, 1)
	ops := GetOps(x).Combine(GetOps(y))
	return ops.Quotient(x, y)
}

var procRem ProcFn = func(args []Object) Object {
	x := EnsureNumber(args, 0)
	y := EnsureNumber(args, 1)
	ops := GetOps(x).Combine(GetOps(y))
	return ops.Rem(x, y)
}

var procBitNot ProcFn = func(args []Object) Object {
	x := AssertInt(args[0], "Bit operation not supported for "+args[0].GetType().ToString(false))
	return Int{I: ^x.I}
}

func AssertInts(args []Object) (Int, Int) {
	x := AssertInt(args[0], "Bit operation not supported for "+args[0].GetType().ToString(false))
	y := AssertInt(args[1], "Bit operation not supported for "+args[1].GetType().ToString(false))
	return x, y
}

var procBitAnd ProcFn = func(args []Object) Object {
	x, y := AssertInts(args)
	return Int{I: x.I & y.I}
}

var procBitOr ProcFn = func(args []Object) Object {
	x, y := AssertInts(args)
	return Int{I: x.I | y.I}
}

var procBitXor ProcFn = func(args []Object) Object {
	x, y := AssertInts(args)
	return Int{I: x.I ^ y.I}
}

var procBitAndNot ProcFn = func(args []Object) Object {
	x, y := AssertInts(args)
	return Int{I: x.I &^ y.I}
}

var procBitClear ProcFn = func(args []Object) Object {
	x, y := AssertInts(args)
	return Int{I: x.I &^ (1 << uint(y.I))}
}

var procBitSet ProcFn = func(args []Object) Object {
	x, y := AssertInts(args)
	return Int{I: x.I | (1 << uint(y.I))}
}

var procBitFlip ProcFn = func(args []Object) Object {
	x, y := AssertInts(args)
	return Int{I: x.I ^ (1 << uint(y.I))}
}

var procBitTest ProcFn = func(args []Object) Object {
	x, y := AssertInts(args)
	return Boolean{B: x.I&(1<<uint(y.I)) != 0}
}

var procBitShiftLeft ProcFn = func(args []Object) Object {
	x, y := AssertInts(args)
	return Int{I: x.I << uint(y.I)}
}

var procBitShiftRight ProcFn = func(args []Object) Object {
	x, y := AssertInts(args)
	return Int{I: x.I >> uint(y.I)}
}

var procUnsignedBitShiftRight ProcFn = func(args []Object) Object {
	x, y := AssertInts(args)
	return Int{I: int(uint(x.I) >> uint(y.I))}
}

var procExInfo ProcFn = func(args []Object) Object {
	CheckArity(args, 2, 3)
	res := &ExInfo{
		rt: RT.clone(),
	}
	res.Add(KEYWORDS.message, EnsureString(args, 0))
	res.Add(KEYWORDS.data, EnsureMap(args, 1))
	if len(args) == 3 {
		res.Add(KEYWORDS.cause, EnsureError(args, 2))
	}
	return res
}

var procExData ProcFn = func(args []Object) Object {
	if ok, res := args[0].(*ExInfo).Get(KEYWORDS.data); ok {
		return res
	}
	return NIL
}

var procExCause ProcFn = func(args []Object) Object {
	if ok, res := args[0].(*ExInfo).Get(KEYWORDS.cause); ok {
		return res
	}
	return NIL
}

var procExMessage ProcFn = func(args []Object) Object {
	return args[0].(Error).Message()
}

var procRegex ProcFn = func(args []Object) Object {
	r, err := regexp.Compile(EnsureString(args, 0).S)
	if err != nil {
		panic(RT.NewError("Invalid regex: " + err.Error()))
	}
	return Regex{R: r}
}

func reGroups(s string, indexes []int) Object {
	if indexes == nil {
		return NIL
	} else if len(indexes) == 2 {
		if indexes[0] == -1 {
			return NIL
		} else {
			return String{S: s[indexes[0]:indexes[1]]}
		}
	} else {
		v := EmptyVector()
		for i := 0; i < len(indexes); i += 2 {
			if indexes[i] == -1 {
				v = v.Conjoin(NIL)
			} else {
				v = v.Conjoin(String{S: s[indexes[i]:indexes[i+1]]})
			}
		}
		return v
	}
}

var procReSeq ProcFn = func(args []Object) Object {
	re := EnsureRegex(args, 0)
	s := EnsureString(args, 1)
	matches := re.R.FindAllStringSubmatchIndex(s.S, -1)
	if matches == nil {
		return NIL
	}
	res := make([]Object, len(matches))
	for i, match := range matches {
		res[i] = reGroups(s.S, match)
	}
	return &ArraySeq{arr: res}
}

var procReFind ProcFn = func(args []Object) Object {
	re := EnsureRegex(args, 0)
	s := EnsureString(args, 1)
	match := re.R.FindStringSubmatchIndex(s.S)
	return reGroups(s.S, match)
}

var procRand ProcFn = func(args []Object) Object {
	r := rand.Float64()
	return Double{D: r}
}

var procIsSpecialSymbol ProcFn = func(args []Object) Object {
	return Boolean{B: IsSpecialSymbol(args[0])}
}

var procSubs ProcFn = func(args []Object) Object {
	s := EnsureString(args, 0).S
	start := EnsureInt(args, 1).I
	slen := utf8.RuneCountInString(s)
	end := slen
	if len(args) > 2 {
		end = EnsureInt(args, 2).I
	}
	if start < 0 || start > slen {
		panic(RT.NewError(fmt.Sprintf("String index out of range: %d", start)))
	}
	if end < 0 || end > slen {
		panic(RT.NewError(fmt.Sprintf("String index out of range: %d", end)))
	}
	return String{S: string([]rune(s)[start:end])}
}

var procIntern ProcFn = func(args []Object) Object {
	ns := EnsureNamespace(args, 0)
	sym := EnsureSymbol(args, 1)
	vr := ns.Intern(sym)
	if len(args) == 3 {
		vr.Value = args[2]
	}
	return vr
}

var procSetMeta ProcFn = func(args []Object) Object {
	vr := EnsureVar(args, 0)
	meta := EnsureMap(args, 1)
	vr.meta = meta
	return NIL
}

var procAtom ProcFn = func(args []Object) Object {
	res := &Atom{
		value: args[0],
	}
	if len(args) > 1 {
		m := NewHashMap(args[1:]...)
		if ok, v := m.Get(KEYWORDS.meta); ok {
			res.meta = AssertMap(v, "")
		}
	}
	return res
}

var procDeref ProcFn = func(args []Object) Object {
	return EnsureDeref(args, 0).Deref()
}

var procSwap ProcFn = func(args []Object) Object {
	a := EnsureAtom(args, 0)
	f := EnsureCallable(args, 1)
	fargs := append([]Object{a.value}, args[2:]...)
	a.value = f.Call(fargs)
	return a.value
}

var procSwapVals ProcFn = func(args []Object) Object {
	a := EnsureAtom(args, 0)
	f := EnsureCallable(args, 1)
	fargs := append([]Object{a.value}, args[2:]...)
	oldValue := a.value
	a.value = f.Call(fargs)
	return NewVectorFrom(oldValue, a.value)
}

var procReset ProcFn = func(args []Object) Object {
	a := EnsureAtom(args, 0)
	a.value = args[1]
	return a.value
}

var procResetVals ProcFn = func(args []Object) Object {
	a := EnsureAtom(args, 0)
	oldValue := a.value
	a.value = args[1]
	return NewVectorFrom(oldValue, a.value)
}

var procAlterMeta ProcFn = func(args []Object) Object {
	r := EnsureRef(args, 0)
	f := EnsureFn(args, 1)
	return r.AlterMeta(f, args[2:])
}

var procResetMeta ProcFn = func(args []Object) Object {
	r := EnsureRef(args, 0)
	m := EnsureMap(args, 1)
	return r.ResetMeta(m)
}

var procEmpty ProcFn = func(args []Object) Object {
	switch c := args[0].(type) {
	case Collection:
		return c.Empty()
	default:
		return NIL
	}
}

var procIsBound ProcFn = func(args []Object) Object {
	vr := EnsureVar(args, 0)
	return Boolean{B: vr.Value != nil}
}

func toNative(obj Object) interface{} {
	switch obj := obj.(type) {
	case Native:
		return obj.Native()
	default:
		return obj.ToString(false)
	}
}

var procFormat ProcFn = func(args []Object) Object {
	s := EnsureString(args, 0)
	objs := args[1:]
	fargs := make([]interface{}, len(objs))
	for i, v := range objs {
		fargs[i] = toNative(v)
	}
	res := fmt.Sprintf(s.S, fargs...)
	return String{S: res}
}

var procList ProcFn = func(args []Object) Object {
	return NewListFrom(args...)
}

var procCons ProcFn = func(args []Object) Object {
	CheckArity(args, 2, 2)
	s := EnsureSeqable(args, 1).Seq()
	return s.Cons(args[0])
}

var procFirst ProcFn = func(args []Object) Object {
	CheckArity(args, 1, 1)
	s := EnsureSeqable(args, 0).Seq()
	return s.First()
}

var procNext ProcFn = func(args []Object) Object {
	CheckArity(args, 1, 1)
	s := EnsureSeqable(args, 0).Seq()
	res := s.Rest()
	if res.IsEmpty() {
		return NIL
	}
	return res
}

var procRest ProcFn = func(args []Object) Object {
	CheckArity(args, 1, 1)
	s := EnsureSeqable(args, 0).Seq()
	return s.Rest()
}

var procConj ProcFn = func(args []Object) Object {
	switch c := args[0].(type) {
	case Conjable:
		return c.Conj(args[1])
	case Seq:
		return c.Cons(args[1])
	default:
		panic(RT.NewError("conj's first argument must be a collection, got " + c.GetType().ToString(false)))
	}
}

var procSeq ProcFn = func(args []Object) Object {
	CheckArity(args, 1, 1)
	s := EnsureSeqable(args, 0).Seq()
	if s.IsEmpty() {
		return NIL
	}
	return s
}

var procIsInstance ProcFn = func(args []Object) Object {
	CheckArity(args, 2, 2)
	t := EnsureType(args, 0)
	return Boolean{B: IsInstance(t, args[1])}
}

var procAssoc ProcFn = func(args []Object) Object {
	return EnsureAssociative(args, 0).Assoc(args[1], args[2])
}

var procEquals ProcFn = func(args []Object) Object {
	return Boolean{B: args[0].Equals(args[1])}
}

var procCount ProcFn = func(args []Object) Object {
	switch obj := args[0].(type) {
	case Counted:
		return Int{I: obj.Count()}
	default:
		s := AssertSeqable(obj, "count not supported on this type: "+obj.GetType().ToString(false))
		return Int{I: SeqCount(s.Seq())}
	}
}

var procSubvec ProcFn = func(args []Object) Object {
	// TODO: implement proper Subvector structure
	v := EnsureVector(args, 0)
	start := EnsureInt(args, 1).I
	end := EnsureInt(args, 2).I
	if start > end {
		panic(RT.NewError(fmt.Sprintf("subvec's start index (%d) is greater than end index (%d)", start, end)))
	}
	subv := make([]Object, 0, end-start)
	for i := start; i < end; i++ {
		subv = append(subv, v.at(i))
	}
	return NewVectorFrom(subv...)
}

var procCast ProcFn = func(args []Object) Object {
	t := EnsureType(args, 0)
	if t.reflectType.Kind() == reflect.Interface &&
		args[1].GetType().reflectType.Implements(t.reflectType) ||
		args[1].GetType().reflectType == t.reflectType {
		return args[1]
	}
	panic(RT.NewError("Cannot cast " + args[1].GetType().ToString(false) + " to " + t.ToString(false)))
}

var procVec ProcFn = func(args []Object) Object {
	return NewVectorFromSeq(EnsureSeqable(args, 0).Seq())
}

var procHashMap ProcFn = func(args []Object) Object {
	if len(args)%2 != 0 {
		panic(RT.NewError("No value supplied for key " + args[len(args)-1].ToString(false)))
	}
	return NewHashMap(args...)
}

var procHashSet ProcFn = func(args []Object) Object {
	res := EmptySet()
	for i := 0; i < len(args); i++ {
		res.Add(args[i])
	}
	return res
}

var procStr ProcFn = func(args []Object) Object {
	var buffer bytes.Buffer
	for _, obj := range args {
		if !obj.Equals(NIL) {
			t := obj.GetType()
			// TODO: this is a hack. Rethink escape parameter in ToString
			escaped := (t == TYPE.String) || (t == TYPE.Char) || (t == TYPE.Regex)
			buffer.WriteString(obj.ToString(!escaped))
		}
	}
	return String{S: buffer.String()}
}

var procSymbol ProcFn = func(args []Object) Object {
	if len(args) == 1 {
		return MakeSymbol(EnsureString(args, 0).S)
	}
	var ns *string = nil
	if !args[0].Equals(NIL) {
		ns = STRINGS.Intern(EnsureString(args, 0).S)
	}
	return Symbol{
		ns:   ns,
		name: STRINGS.Intern(EnsureString(args, 1).S),
	}
}

var procKeyword ProcFn = func(args []Object) Object {
	if len(args) == 1 {
		switch obj := args[0].(type) {
		case String:
			return MakeKeyword(obj.S)
		case Symbol:
			return Keyword{
				ns:   obj.ns,
				name: obj.name,
				hash: hashSymbol(obj.ns, obj.name),
			}
		default:
			return NIL
		}
	}
	var ns *string = nil
	if !args[0].Equals(NIL) {
		ns = STRINGS.Intern(EnsureString(args, 0).S)
	}
	name := STRINGS.Intern(EnsureString(args, 1).S)
	return Keyword{
		ns:   ns,
		name: name,
		hash: hashSymbol(ns, name),
	}
}

var procGensym ProcFn = func(args []Object) Object {
	return genSym(EnsureString(args, 0).S, "")
}

var procApply ProcFn = func(args []Object) Object {
	// TODO:
	// Stacktrace is broken. Need to somehow know
	// the name of the function passed ...
	f := EnsureCallable(args, 0)
	return f.Call(ToSlice(EnsureSeqable(args, 1).Seq()))
}

var procLazySeq ProcFn = func(args []Object) Object {
	return &LazySeq{
		fn: args[0].(*Fn),
	}
}

var procDelay ProcFn = func(args []Object) Object {
	return &Delay{
		fn: args[0].(*Fn),
	}
}

var procForce ProcFn = func(args []Object) Object {
	switch d := args[0].(type) {
	case *Delay:
		return d.Force()
	default:
		return d
	}
}

var procIdentical ProcFn = func(args []Object) Object {
	return Boolean{B: args[0] == args[1]}
}

var procCompare ProcFn = func(args []Object) Object {
	k1, k2 := args[0], args[1]
	if k1.Equals(k2) {
		return Int{I: 0}
	}
	switch k2.(type) {
	case Nil:
		return Int{I: 1}
	}
	switch k1 := k1.(type) {
	case Nil:
		return Int{I: -1}
	case Comparable:
		return Int{I: k1.Compare(k2)}
	}
	panic(RT.NewError(fmt.Sprintf("%s (type: %s) is not a Comparable", k1.ToString(true), k1.GetType().ToString(false))))
}

var procInt ProcFn = func(args []Object) Object {
	switch obj := args[0].(type) {
	case Char:
		return Int{I: int(obj.Ch)}
	case Number:
		return obj.Int()
	default:
		panic(RT.NewError(fmt.Sprintf("Cannot cast %s (type: %s) to Int", obj.ToString(true), obj.GetType().ToString(false))))
	}
}

var procNumber ProcFn = func(args []Object) Object {
	return AssertNumber(args[0], fmt.Sprintf("Cannot cast %s (type: %s) to Number", args[0].ToString(true), args[0].GetType().ToString(false)))
}

var procDouble ProcFn = func(args []Object) Object {
	n := AssertNumber(args[0], fmt.Sprintf("Cannot cast %s (type: %s) to Double", args[0].ToString(true), args[0].GetType().ToString(false)))
	return n.Double()
}

var procChar ProcFn = func(args []Object) Object {
	switch c := args[0].(type) {
	case Char:
		return c
	case Number:
		i := c.Int().I
		if i < MIN_RUNE || i > MAX_RUNE {
			panic(RT.NewError(fmt.Sprintf("Value out of range for char: %d", i)))
		}
		return Char{Ch: rune(i)}
	default:
		panic(RT.NewError(fmt.Sprintf("Cannot cast %s (type: %s) to Char", c.ToString(true), c.GetType().ToString(false))))
	}
}

var procBoolean ProcFn = func(args []Object) Object {
	return Boolean{B: ToBool(args[0])}
}

var procNumerator ProcFn = func(args []Object) Object {
	bi := EnsureRatio(args, 0).r.Num()
	return &BigInt{b: *bi}
}

var procDenominator ProcFn = func(args []Object) Object {
	bi := EnsureRatio(args, 0).r.Denom()
	return &BigInt{b: *bi}
}

var procBigInt ProcFn = func(args []Object) Object {
	switch n := args[0].(type) {
	case Number:
		return &BigInt{b: *n.BigInt()}
	case String:
		bi := big.Int{}
		if _, ok := bi.SetString(n.S, 10); ok {
			return &BigInt{b: bi}
		}
		panic(RT.NewError("Invalid number format " + n.S))
	default:
		panic(RT.NewError(fmt.Sprintf("Cannot cast %s (type: %s) to BigInt", n.ToString(true), n.GetType().ToString(false))))
	}
}

var procBigFloat ProcFn = func(args []Object) Object {
	switch n := args[0].(type) {
	case Number:
		return &BigFloat{b: *n.BigFloat()}
	case String:
		b := big.Float{}
		if _, ok := b.SetString(n.S); ok {
			return &BigFloat{b: b}
		}
		panic(RT.NewError("Invalid number format " + n.S))
	default:
		panic(RT.NewError(fmt.Sprintf("Cannot cast %s (type: %s) to BigFloat", n.ToString(true), n.GetType().ToString(false))))
	}
}

var procNth ProcFn = func(args []Object) Object {
	n := EnsureNumber(args, 1).Int().I
	switch coll := args[0].(type) {
	case Indexed:
		if len(args) == 3 {
			return coll.TryNth(n, args[2])
		}
		return coll.Nth(n)
	case Nil:
		return NIL
	case Sequential:
		switch coll := args[0].(type) {
		case Seqable:
			if len(args) == 3 {
				return SeqTryNth(coll.Seq(), n, args[2])
			}
			return SeqNth(coll.Seq(), n)
		}
	}
	panic(RT.NewError("nth not supported on this type: " + args[0].GetType().ToString(false)))
}

var procLt ProcFn = func(args []Object) Object {
	a := AssertNumber(args[0], "")
	b := AssertNumber(args[1], "")
	return Boolean{B: GetOps(a).Combine(GetOps(b)).Lt(a, b)}
}

var procLte ProcFn = func(args []Object) Object {
	a := AssertNumber(args[0], "")
	b := AssertNumber(args[1], "")
	return Boolean{B: GetOps(a).Combine(GetOps(b)).Lte(a, b)}
}

var procGt ProcFn = func(args []Object) Object {
	a := AssertNumber(args[0], "")
	b := AssertNumber(args[1], "")
	return Boolean{B: GetOps(a).Combine(GetOps(b)).Gt(a, b)}
}

var procGte ProcFn = func(args []Object) Object {
	a := AssertNumber(args[0], "")
	b := AssertNumber(args[1], "")
	return Boolean{B: GetOps(a).Combine(GetOps(b)).Gte(a, b)}
}

var procEq ProcFn = func(args []Object) Object {
	a := AssertNumber(args[0], "")
	b := AssertNumber(args[1], "")
	return MakeBoolean(numbersEq(a, b))
}

var procMax ProcFn = func(args []Object) Object {
	a := AssertNumber(args[0], "")
	b := AssertNumber(args[1], "")
	return Max(a, b)
}

var procMin ProcFn = func(args []Object) Object {
	a := AssertNumber(args[0], "")
	b := AssertNumber(args[1], "")
	return Min(a, b)
}

var procIncEx ProcFn = func(args []Object) Object {
	x := EnsureNumber(args, 0)
	ops := GetOps(x).Combine(BIGINT_OPS)
	return ops.Add(x, Int{I: 1})
}

var procDecEx ProcFn = func(args []Object) Object {
	x := EnsureNumber(args, 0)
	ops := GetOps(x).Combine(BIGINT_OPS)
	return ops.Subtract(x, Int{I: 1})
}

var procInc ProcFn = func(args []Object) Object {
	x := EnsureNumber(args, 0)
	ops := GetOps(x).Combine(INT_OPS)
	return ops.Add(x, Int{I: 1})
}

var procDec ProcFn = func(args []Object) Object {
	x := EnsureNumber(args, 0)
	ops := GetOps(x).Combine(INT_OPS)
	return ops.Subtract(x, Int{I: 1})
}

var procPeek ProcFn = func(args []Object) Object {
	s := AssertStack(args[0], "")
	return s.Peek()
}

var procPop ProcFn = func(args []Object) Object {
	s := AssertStack(args[0], "")
	return s.Pop().(Object)
}

var procContains ProcFn = func(args []Object) Object {
	switch c := args[0].(type) {
	case Gettable:
		ok, _ := c.Get(args[1])
		if ok {
			return Boolean{B: true}
		}
		return Boolean{B: false}
	}
	panic(RT.NewError("contains? not supported on type " + args[0].GetType().ToString(false)))
}

var procGet ProcFn = func(args []Object) Object {
	switch c := args[0].(type) {
	case Gettable:
		ok, v := c.Get(args[1])
		if ok {
			return v
		}
	}
	if len(args) == 3 {
		return args[2]
	}
	return NIL
}

var procDissoc ProcFn = func(args []Object) Object {
	return EnsureMap(args, 0).Without(args[1])
}

var procDisj ProcFn = func(args []Object) Object {
	return EnsureSet(args, 0).Disjoin(args[1])
}

var procFind ProcFn = func(args []Object) Object {
	res := EnsureAssociative(args, 0).EntryAt(args[1])
	if res == nil {
		return NIL
	}
	return res
}

var procKeys ProcFn = func(args []Object) Object {
	return EnsureMap(args, 0).Keys()
}

var procVals ProcFn = func(args []Object) Object {
	return EnsureMap(args, 0).Vals()
}

var procRseq ProcFn = func(args []Object) Object {
	return EnsureReversible(args, 0).Rseq()
}

var procName ProcFn = func(args []Object) Object {
	return String{S: EnsureNamed(args, 0).Name()}
}

var procNamespace ProcFn = func(args []Object) Object {
	ns := EnsureNamed(args, 0).Namespace()
	if ns == "" {
		return NIL
	}
	return String{S: ns}
}

var procFindVar ProcFn = func(args []Object) Object {
	sym := EnsureSymbol(args, 0)
	if sym.ns == nil {
		panic(RT.NewError("find-var argument must be namespace-qualified symbol"))
	}
	if v, ok := GLOBAL_ENV.Resolve(sym); ok {
		return v
	}
	return NIL
}

var procSort ProcFn = func(args []Object) Object {
	cmp := EnsureComparator(args, 0)
	coll := EnsureSeqable(args, 1)
	s := SortableSlice{
		s:   ToSlice(coll.Seq()),
		cmp: cmp,
	}
	sort.Sort(s)
	return &ArraySeq{arr: s.s}
}

var procEval ProcFn = func(args []Object) Object {
	parseContext := &ParseContext{GlobalEnv: GLOBAL_ENV}
	expr := Parse(args[0], parseContext)
	return Eval(expr, nil)
}

var procType ProcFn = func(args []Object) Object {
	return args[0].GetType()
}

var procPprint ProcFn = func(args []Object) Object {
	obj := args[0]
	w := Assertio_Writer(GLOBAL_ENV.stdout.Value, "")
	pprintObject(obj, 0, w)
	fmt.Fprint(w, "\n")
	return NIL
}

func PrintObject(obj Object, w io.Writer) {
	printReadably := ToBool(GLOBAL_ENV.printReadably.Value)
	switch obj := obj.(type) {
	case Printer:
		obj.Print(w, printReadably)
	default:
		fmt.Fprint(w, obj.ToString(printReadably))
	}
}

var procPr ProcFn = func(args []Object) Object {
	n := len(args)
	if n > 0 {
		f := Assertio_Writer(GLOBAL_ENV.stdout.Value, "")
		for _, arg := range args[:n-1] {
			PrintObject(arg, f)
			fmt.Fprint(f, " ")
		}
		PrintObject(args[n-1], f)
	}
	return NIL
}

var procNewline ProcFn = func(args []Object) Object {
	f := Assertio_Writer(GLOBAL_ENV.stdout.Value, "")
	fmt.Fprintln(f)
	return NIL
}

var procFlush ProcFn = func(args []Object) Object {
	switch f := args[0].(type) {
	case *File:
		f.Sync()
	}
	return NIL
}

func readFromReader(reader io.RuneReader) Object {
	r := NewReader(reader, "<>")
	obj, err := TryRead(r)
	PanicOnErr(err)
	return obj
}

var procRead ProcFn = func(args []Object) Object {
	f := Ensureio_RuneReader(args, 0)
	return readFromReader(f)
}

var procReadString ProcFn = func(args []Object) Object {
	CheckArity(args, 1, 1)
	return readFromReader(strings.NewReader(EnsureString(args, 0).S))
}

func readLine(r StringReader) (s string, e error) {
	s, e = r.ReadString('\n')
	if e == nil {
		l := len(s)
		if s[l-1] == '\n' {
			l -= 1
			if l > 0 && s[l-1] == '\r' {
				l -= 1
			}
		}
		s = s[0:l]
	} else if s != "" && e == io.EOF {
		e = nil
	}
	return
}

var procReadLine ProcFn = func(args []Object) Object {
	CheckArity(args, 0, 0)
	f := AssertStringReader(GLOBAL_ENV.stdin.Value, "")
	line, err := readLine(f)
	if err != nil {
		return NIL
	}
	return String{S: line}
}

var procReaderReadLine ProcFn = func(args []Object) Object {
	CheckArity(args, 1, 1)
	rdr := EnsureStringReader(args, 0)
	line, err := readLine(rdr)
	if err != nil {
		return NIL
	}
	return String{S: line}
}

var procNanoTime ProcFn = func(args []Object) Object {
	return &BigInt{b: *big.NewInt(time.Now().UnixNano())}
}

var procMacroexpand1 ProcFn = func(args []Object) Object {
	switch s := args[0].(type) {
	case Seq:
		parseContext := &ParseContext{GlobalEnv: GLOBAL_ENV}
		return macroexpand1(s, parseContext)
	default:
		return s
	}
}

func loadReader(reader *Reader) (Object, error) {
	parseContext := &ParseContext{GlobalEnv: GLOBAL_ENV}
	var lastObj Object = NIL
	for {
		obj, err := TryRead(reader)
		if err == io.EOF {
			return lastObj, nil
		}
		if err != nil {
			return nil, err
		}
		expr, err := TryParse(obj, parseContext)
		if err != nil {
			return nil, err
		}
		lastObj, err = TryEval(expr)
		if err != nil {
			return nil, err
		}
	}
}

var procLoadString ProcFn = func(args []Object) Object {
	s := EnsureString(args, 0)
	obj, err := loadReader(NewReader(strings.NewReader(s.S), "<string>"))
	if err != nil {
		panic(err)
	}
	return obj
}

var procFindNamespace ProcFn = func(args []Object) Object {
	ns := GLOBAL_ENV.FindNamespace(EnsureSymbol(args, 0))
	if ns == nil {
		return NIL
	}
	return ns
}

var procCreateNamespace ProcFn = func(args []Object) Object {
	sym := EnsureSymbol(args, 0)
	res := GLOBAL_ENV.EnsureNamespace(sym)
	// In linter mode the latest create-ns call overrides position info.
	// This is for the cases when (ns ...) is called in .jokerd/linter.clj file and alike.
	// Also, isUsed needs to be reset in this case.
	if LINTER_MODE {
		res.Name = res.Name.WithInfo(sym.GetInfo()).(Symbol)
		res.isUsed = false
	}
	return res
}

var procInjectNamespace ProcFn = func(args []Object) Object {
	sym := EnsureSymbol(args, 0)
	ns := GLOBAL_ENV.EnsureNamespace(sym)
	ns.isUsed = true
	ns.isGloballyUsed = true
	return ns
}

var procRemoveNamespace ProcFn = func(args []Object) Object {
	ns := GLOBAL_ENV.RemoveNamespace(EnsureSymbol(args, 0))
	if ns == nil {
		return NIL
	}
	return ns
}

var procAllNamespaces ProcFn = func(args []Object) Object {
	s := make([]Object, 0, len(GLOBAL_ENV.Namespaces))
	for _, ns := range GLOBAL_ENV.Namespaces {
		s = append(s, ns)
	}
	return &ArraySeq{arr: s}
}

var procNamespaceName ProcFn = func(args []Object) Object {
	return EnsureNamespace(args, 0).Name
}

var procNamespaceMap ProcFn = func(args []Object) Object {
	r := &ArrayMap{}
	for k, v := range EnsureNamespace(args, 0).mappings {
		r.Add(MakeSymbol(*k), v)
	}
	return r
}

var procNamespaceUnmap ProcFn = func(args []Object) Object {
	ns := EnsureNamespace(args, 0)
	sym := EnsureSymbol(args, 1)
	if sym.ns != nil {
		panic(RT.NewError("Can't unintern namespace-qualified symbol"))
	}
	delete(ns.mappings, sym.name)
	return NIL
}

var procVarNamespace ProcFn = func(args []Object) Object {
	v := EnsureVar(args, 0)
	return v.ns
}

var procRefer ProcFn = func(args []Object) Object {
	ns := EnsureNamespace(args, 0)
	sym := EnsureSymbol(args, 1)
	v := EnsureVar(args, 2)
	return ns.Refer(sym, v)
}

var procAlias ProcFn = func(args []Object) Object {
	EnsureNamespace(args, 0).AddAlias(EnsureSymbol(args, 1), EnsureNamespace(args, 2))
	return NIL
}

var procNamespaceAliases ProcFn = func(args []Object) Object {
	r := &ArrayMap{}
	for k, v := range EnsureNamespace(args, 0).aliases {
		r.Add(MakeSymbol(*k), v)
	}
	return r
}

var procNamespaceUnalias ProcFn = func(args []Object) Object {
	ns := EnsureNamespace(args, 0)
	sym := EnsureSymbol(args, 1)
	if sym.ns != nil {
		panic(RT.NewError("Alias can't be namespace-qualified"))
	}
	delete(ns.aliases, sym.name)
	return NIL
}

var procVarGet ProcFn = func(args []Object) Object {
	return EnsureVar(args, 0).Resolve()
}

var procVarSet ProcFn = func(args []Object) Object {
	EnsureVar(args, 0).Value = args[1]
	return args[1]
}

var procNsResolve ProcFn = func(args []Object) Object {
	ns := EnsureNamespace(args, 0)
	sym := EnsureSymbol(args, 1)
	if sym.ns == nil && TYPES[sym.name] != nil {
		return TYPES[sym.name]
	}
	if vr, ok := GLOBAL_ENV.ResolveIn(ns, sym); ok {
		return vr
	}
	return NIL
}

var procArrayMap ProcFn = func(args []Object) Object {
	if len(args)%2 == 1 {
		panic(RT.NewError("No value supplied for key " + args[len(args)-1].ToString(false)))
	}
	res := EmptyArrayMap()
	for i := 0; i < len(args); i += 2 {
		res.Set(args[i], args[i+1])
	}
	return res
}

var procBuffer ProcFn = func(args []Object) Object {
	if len(args) > 0 {
		s := EnsureString(args, 0)
		return &Buffer{bytes.NewBufferString(s.S)}
	}
	return &Buffer{&bytes.Buffer{}}
}

var procBufferedReader ProcFn = func(args []Object) Object {
	switch rdr := args[0].(type) {
	case io.Reader:
		return &BufferedReader{bufio.NewReader(rdr)}
	default:
		panic(RT.NewArgTypeError(0, args[0], "IOReader"))
	}
}

var procSlurp ProcFn = func(args []Object) Object {
	b, err := ioutil.ReadFile(EnsureString(args, 0).S)
	PanicOnErr(err)
	return String{S: string(b)}
}

var procSpit ProcFn = func(args []Object) Object {
	filename := EnsureString(args, 0)
	content := EnsureString(args, 1)
	opts := EnsureMap(args, 2)
	appendFile := false
	if ok, append := opts.Get(MakeKeyword("append")); ok {
		appendFile = ToBool(append)
	}
	flags := os.O_CREATE | os.O_WRONLY
	if appendFile {
		flags |= os.O_APPEND
	} else {
		flags |= os.O_TRUNC
	}
	f, err := os.OpenFile(filename.S, flags, 0644)
	PanicOnErr(err)
	defer f.Close()
	_, err = f.WriteString(content.S)
	PanicOnErr(err)
	return NIL
}

var procShuffle ProcFn = func(args []Object) Object {
	s := ToSlice(EnsureSeqable(args, 0).Seq())
	for i := range s {
		j := rand.Intn(i + 1)
		s[i], s[j] = s[j], s[i]
	}
	return NewVectorFrom(s...)
}

var procIsRealized ProcFn = func(args []Object) Object {
	return Boolean{B: EnsurePending(args, 0).IsRealized()}
}

var procDeriveInfo ProcFn = func(args []Object) Object {
	dest := args[0]
	src := args[1]
	return dest.WithInfo(src.GetInfo())
}

var procJokerVersion ProcFn = func(args []Object) Object {
	return String{S: VERSION[1:]}
}

var procHash ProcFn = func(args []Object) Object {
	return Int{I: int(args[0].Hash())}
}

func loadFile(filename string) Object {
	var reader *Reader
	f, err := os.Open(filename)
	PanicOnErr(err)
	reader = NewReader(bufio.NewReader(f), filename)
	ProcessReaderFromEval(reader, filename)
	return NIL
}

var procLoadFile ProcFn = func(args []Object) Object {
	filename := EnsureString(args, 0)
	return loadFile(filename.S)
}

var procLoadLibFromPath ProcFn = func(args []Object) Object {
	libname := EnsureSymbol(args, 0).Name()
	pathname := EnsureString(args, 1).S
	if info := internalLibs[libname]; info != nil {
		processNamespaceInfo(info, libname)
		return NIL
	}
	cp := GLOBAL_ENV.classPath.Value
	cpvec := AssertVector(cp, "*classpath* must be a Vector, not a "+cp.GetType().ToString(false))
	count := cpvec.Count()
	var f *os.File
	var err error
	var canonicalErr error
	var filename string
	for i := 0; i < count; i++ {
		elem := cpvec.at(i)
		cpelem := AssertString(elem, "*classpath* must contain only Strings, not a "+elem.GetType().ToString(false)+" (at element "+strconv.Itoa(i)+")")
		s := cpelem.S
		if s == "" {
			filename = pathname
		} else {
			filename = filepath.Join(s, filepath.Join(strings.Split(libname, ".")...)) + ".joke" // could cache inner join....
		}
		f, err = os.Open(filename)
		if err == nil {
			canonicalErr = nil
			break
		}
		if s == "" {
			canonicalErr = err
		}
	}
	PanicOnErr(canonicalErr)
	PanicOnErr(err)
	reader := NewReader(bufio.NewReader(f), filename)
	ProcessReaderFromEval(reader, filename)
	return NIL
}

var procReduceKv ProcFn = func(args []Object) Object {
	f := EnsureCallable(args, 0)
	init := args[1]
	coll := EnsureKVReduce(args, 2)
	return coll.kvreduce(f, init)
}

var procIndexOf ProcFn = func(args []Object) Object {
	s := EnsureString(args, 0)
	ch := EnsureChar(args, 1)
	for i, r := range s.S {
		if r == ch.Ch {
			return Int{I: i}
		}
	}
	return Int{I: -1}
}

func libExternalPath(sym Symbol) (path string, ok bool) {
	nsSourcesVar, _ := GLOBAL_ENV.Resolve(MakeSymbol("joker.core/*ns-sources*"))
	nsSources := ToSlice(nsSourcesVar.Value.(*Vector).Seq())

	var sourceKey string
	var sourceMap Map
	for _, source := range nsSources {
		sourceKey = source.(*Vector).Nth(0).ToString(false)
		match, _ := regexp.MatchString(sourceKey, sym.Name())
		if match {
			sourceMap = source.(*Vector).Nth(1).(Map)
			break
		}
	}
	if sourceMap != nil {
		ok, url := sourceMap.Get(MakeKeyword("url"))
		if !ok {
			panic(RT.NewError("Key :url not found in ns-sources for: " + sourceKey))
		} else {
			return externalSourceToPath(sym.Name(), url.ToString(false)), true
		}
	}
	return
}

var procLibPath ProcFn = func(args []Object) Object {
	sym := EnsureSymbol(args, 0)
	var path string

	path, ok := libExternalPath(sym)

	if !ok {
		var file string
		if GLOBAL_ENV.file.Value == nil {
			var err error
			file, err = filepath.Abs("user")
			PanicOnErr(err)
		} else {
			file = AssertString(GLOBAL_ENV.file.Value, "").S
		}
		ns := GLOBAL_ENV.CurrentNamespace().Name

		parts := strings.Split(ns.Name(), ".")
		for _ = range parts {
			file, _ = filepath.Split(file)
			file = file[:len(file)-1]
		}
		path = filepath.Join(append([]string{file}, strings.Split(sym.Name(), ".")...)...) + ".joke"
	}
	return String{S: path}
}

var procInternFakeVar ProcFn = func(args []Object) Object {
	nsSym := EnsureSymbol(args, 0)
	sym := EnsureSymbol(args, 1)
	isMacro := ToBool(args[2])
	res := InternFakeSymbol(GLOBAL_ENV.FindNamespace(nsSym), sym)
	res.isMacro = isMacro
	return res
}

var procParse ProcFn = func(args []Object) Object {
	lm, _ := GLOBAL_ENV.Resolve(MakeSymbol("joker.core/*linter-mode*"))
	lm.Value = Boolean{B: true}
	LINTER_MODE = true
	defer func() {
		LINTER_MODE = false
		lm.Value = Boolean{B: false}
	}()
	parseContext := &ParseContext{GlobalEnv: GLOBAL_ENV}
	res := Parse(args[0], parseContext)
	return res.Dump(false)
}

var procTypes ProcFn = func(args []Object) Object {
	CheckArity(args, 0, 0)
	res := EmptyArrayMap()
	for k, v := range TYPES {
		res.Add(String{S: *k}, v)
	}
	return res
}

var procCreateChan ProcFn = func(args []Object) Object {
	CheckArity(args, 1, 1)
	n := EnsureInt(args, 0)
	ch := make(chan FutureResult, n.I)
	return MakeChannel(ch)
}

var procCloseChan ProcFn = func(args []Object) Object {
	CheckArity(args, 1, 1)
	EnsureChannel(args, 0).Close()
	return NIL
}

var procSend ProcFn = func(args []Object) (obj Object) {
	CheckArity(args, 2, 2)
	ch := EnsureChannel(args, 0)
	v := args[1]
	if v.Equals(NIL) {
		panic(RT.NewError("Can't put nil on channel"))
	}
	if ch.isClosed {
		return MakeBoolean(false)
	}
	obj = MakeBoolean(true)
	defer func() {
		if r := recover(); r != nil {
			RT.GIL.Lock()
			obj = MakeBoolean(false)
		}
	}()
	RT.GIL.Unlock()
	ch.ch <- MakeFutureResult(v, nil)
	RT.GIL.Lock()
	return
}

var procReceive ProcFn = func(args []Object) Object {
	CheckArity(args, 1, 1)
	ch := EnsureChannel(args, 0)
	RT.GIL.Unlock()
	res, ok := <-ch.ch
	RT.GIL.Lock()
	if !ok {
		return NIL
	}
	if res.err != nil {
		panic(res.err)
	}
	return res.value
}

var procGo ProcFn = func(args []Object) Object {
	CheckArity(args, 1, 1)
	f := EnsureCallable(args, 0)
	ch := MakeChannel(make(chan FutureResult, 1))
	go func() {

		defer func() {
			if r := recover(); r != nil {
				switch r := r.(type) {
				case Error:
					ch.ch <- MakeFutureResult(NIL, r)
					ch.Close()
				default:
					RT.GIL.Unlock()
					panic(r)
				}
			}
			RT.GIL.Unlock()
		}()

		RT.GIL.Lock()
		res := f.Call([]Object{})
		ch.ch <- MakeFutureResult(res, nil)
		ch.Close()
	}()
	return ch
}

var procGoSpew ProcFn = func(args []Object) (res Object) {
	res = NIL
	CheckArity(args, 1, 2)
	defer func() {
		if r := recover(); r != nil {
			fmt.Fprintf(Stderr, "Error: %v\n", r)
		}
	}()
	scs := spew.NewDefaultConfig()
	if len(args) > 1 {
		m := ExtractMap(args, 1)
		if yes, k := m.Get(MakeKeyword("Indent")); yes {
			scs.Indent = k.(Native).Native().(string)
		}
		if yes, k := m.Get(MakeKeyword("MaxDepth")); yes {
			scs.MaxDepth = k.(Native).Native().(int)
		}
		if yes, k := m.Get(MakeKeyword("DisableMethods")); yes {
			scs.DisableMethods = k.(Native).Native().(bool)
		}
		if yes, k := m.Get(MakeKeyword("DisablePointerMethods")); yes {
			scs.DisablePointerMethods = k.(Native).Native().(bool)
		}
		if yes, k := m.Get(MakeKeyword("DisablePointerAddresses")); yes {
			scs.DisablePointerAddresses = k.(Native).Native().(bool)
		}
		if yes, k := m.Get(MakeKeyword("DisableCapacities")); yes {
			scs.DisableCapacities = k.(Native).Native().(bool)
		}
		if yes, k := m.Get(MakeKeyword("ContinueOnMethod")); yes {
			scs.ContinueOnMethod = k.(Native).Native().(bool)
		}
		if yes, k := m.Get(MakeKeyword("SortKeys")); yes {
			scs.SortKeys = k.(Native).Native().(bool)
		}
		if yes, k := m.Get(MakeKeyword("SpewKeys")); yes {
			scs.SpewKeys = k.(Native).Native().(bool)
		}
		if yes, k := m.Get(MakeKeyword("NoDuplicates")); yes {
			scs.NoDuplicates = k.(Native).Native().(bool)
		}
		if yes, k := m.Get(MakeKeyword("UseOrdinals")); yes {
			scs.UseOrdinals = k.(Native).Native().(bool)
		}
	}
	scs.Fdump(Stderr, args[0])
	return
}

func PackReader(reader *Reader, filename string) ([]byte, error) {
	var p []byte
	packEnv := NewPackEnv()
	parseContext := &ParseContext{GlobalEnv: GLOBAL_ENV}
	if filename != "" {
		currentFilename := parseContext.GlobalEnv.file.Value
		defer func() {
			parseContext.GlobalEnv.file.Value = currentFilename
		}()
		s, err := filepath.Abs(filename)
		PanicOnErr(err)
		parseContext.GlobalEnv.file.Value = String{S: s}
	}
	for {
		obj, err := TryRead(reader)
		if err == io.EOF {
			var hp []byte
			hp = packEnv.Pack(hp)
			return append(hp, p...), nil
		}
		if err != nil {
			fmt.Fprintln(Stderr, err)
			return nil, err
		}
		expr, err := TryParse(obj, parseContext)
		if err != nil {
			fmt.Fprintln(Stderr, err)
			return nil, err
		}
		p = expr.Pack(p, packEnv)
		_, err = TryEval(expr)
		if err != nil {
			fmt.Fprintln(Stderr, err)
			return nil, err
		}
	}
}

var procIncProblemCount ProcFn = func(args []Object) Object {
	PROBLEM_COUNT++
	return NIL
}

func ProcessReader(reader *Reader, filename string, phase Phase) error {
	parseContext := &ParseContext{GlobalEnv: GLOBAL_ENV}
	if filename != "" {
		currentFilename := parseContext.GlobalEnv.file.Value
		defer func() {
			parseContext.GlobalEnv.file.Value = currentFilename
		}()
		s, err := filepath.Abs(filename)
		PanicOnErr(err)
		parseContext.GlobalEnv.file.Value = String{S: s}
	}
	for {
		obj, err := TryRead(reader)
		if err == io.EOF {
			return nil
		}
		if err != nil {
			fmt.Fprintln(Stderr, err)
			return err
		}
		if phase == READ {
			continue
		}
		if Verbose {
			fmt.Fprintln(Stderr, "\nprocs.go/ProcessReader: TRYPARSE:")
			SpewThis(obj)
		}
		expr, err := TryParse(obj, parseContext)
		if err != nil {
			fmt.Fprintln(Stderr, err)
			return err
		}
		if phase == PARSE {
			continue
		}
		if Verbose {
			fmt.Fprintln(Stderr, "\nprocs.go/ProcessReader: TRYEVAL:")
			SpewThis(expr)
		}
		obj, err = TryEval(expr)
		if err != nil {
			fmt.Fprintln(Stderr, err)
			return err
		}
		if phase == EVAL {
			continue
		}
		if _, ok := obj.(Nil); !ok {
			fmt.Fprintln(Stdout, obj.ToString(true))
		}
	}
}

func ProcessReaderFromEval(reader *Reader, filename string) {
	parseContext := &ParseContext{GlobalEnv: GLOBAL_ENV}
	if filename != "" {
		currentFilename := parseContext.GlobalEnv.file.Value
		defer func() {
			parseContext.GlobalEnv.file.Value = currentFilename
		}()
		s, err := filepath.Abs(filename)
		PanicOnErr(err)
		parseContext.GlobalEnv.file.Value = String{S: s}
	}
	for {
		obj, err := TryRead(reader)
		if err == io.EOF {
			return
		}
		PanicOnErr(err)
		expr, err := TryParse(obj, parseContext)
		PanicOnErr(err)
		obj, err = TryEval(expr)
		PanicOnErr(err)
	}
}

var privateMeta Map = EmptyArrayMap().Assoc(KEYWORDS.private, Boolean{B: true}).(Map)

func intern(name string, proc ProcFn, procName string) {
	vr := GLOBAL_ENV.CoreNamespace.Intern(MakeSymbol(name))
	vr.Value = Proc{fn: proc, name: procName}
	vr.isPrivate = true
	vr.meta = privateMeta
}

func processNamespaceInfo(info *internalNamespaceInfo, name string) {
	ns := GLOBAL_ENV.CurrentNamespace()
	GLOBAL_ENV.SetCurrentNamespace(GLOBAL_ENV.CoreNamespace)
	defer func() { GLOBAL_ENV.SetCurrentNamespace(ns) }()
	if !info.available {
		panic(fmt.Sprintf("Unable to load internal data %s -- core/a_*_{core,data}.go both missing?", name))
	}
	if info.generated != nil {
		if Verbose {
			fmt.Fprintf(Stderr, "processNamespaceinfo: Running generated code for %s\n", name)
		}
		info.generated()
		info.generated = nil
		info.init = nil
		info.data = nil
		return
	}
	if info.init != nil {
		if Verbose {
			fmt.Fprintf(Stderr, "processNamespaceinfo: Running init() for %s\n", name)
		}
		info.init()
		info.init = nil
	}
	if info.data != nil {
		if Verbose {
			fmt.Fprintf(Stderr, "processNamespaceinfo: Evaluating code for %s\n", name)
		}
		header, p := UnpackHeader(info.data, GLOBAL_ENV)
		for len(p) > 0 {
			var expr Expr
			expr, p = UnpackExpr(p, header)
			_, err := TryEval(expr)
			if err != nil {
				fmt.Fprintf(Stderr, "About to panic evaluating: %v (%T)\n", expr, expr)
			}
			PanicOnErr(err)
		}
		info.data = nil
	}
}

func ProcessCoreNamespaceInfo() {
	processNamespaceInfo(&coreNamespaceInfo, "joker.core")
}

func ProcessReplNamespaceInfo() {
	processNamespaceInfo(&replNamespaceInfo, "joker.repl")
}

func findConfigFile(filename string, workingDir string, findDir bool) string {
	var err error
	configName := ".joker"
	if findDir {
		configName = ".jokerd"
	}
	if filename != "" {
		filename, err = filepath.Abs(filename)
		if err != nil {
			fmt.Fprintln(Stderr, "Error reading config file "+filename+": ", err)
			return ""
		}
	}

	if workingDir != "" {
		workingDir, err := filepath.Abs(workingDir)
		if err != nil {
			fmt.Fprintln(Stderr, "Error resolving working directory"+workingDir+": ", err)
			return ""
		}
		filename = filepath.Join(workingDir, configName)
	}
	for {
		oldFilename := filename
		filename = filepath.Dir(filename)
		if filename == oldFilename {
			home, ok := os.LookupEnv("HOME")
			if !ok {
				home, ok = os.LookupEnv("USERPROFILE")
				if !ok {
					return ""
				}
			}
			p := filepath.Join(home, configName)
			if info, err := os.Stat(p); err == nil {
				if !findDir || info.IsDir() {
					return p
				}
			}
			return ""
		}
		p := filepath.Join(filename, configName)
		if info, err := os.Stat(p); err == nil {
			if !findDir || info.IsDir() {
				return p
			}
		}
	}
}

func printConfigError(filename, msg string) {
	fmt.Fprintln(Stderr, "Error reading config file "+filename+": ", msg)
}

func knownMacrosToMap(km Object) (Map, error) {
	s := km.(Seqable).Seq()
	res := EmptyArrayMap()
	for !s.IsEmpty() {
		obj := s.First()
		switch obj := obj.(type) {
		case Symbol:
			res.Add(obj, NIL)
		case *Vector:
			if obj.Count() != 2 {
				return nil, errors.New(":known-macros item must be a symbol or a vector with two elements")
			}
			res.Add(obj.at(0), obj.at(1))
		default:
			return nil, errors.New(":known-macros item must be a symbol or a vector, got " + obj.GetType().ToString(false))
		}
		s = s.Rest()
	}
	return res, nil
}

func ReadConfig(filename string, workingDir string) {
	LINTER_CONFIG = GLOBAL_ENV.CoreNamespace.Intern(MakeSymbol("*linter-config*"))
	LINTER_CONFIG.Value = EmptyArrayMap()
	configFileName := findConfigFile(filename, workingDir, false)
	if configFileName == "" {
		return
	}
	f, err := os.Open(configFileName)
	if err != nil {
		printConfigError(configFileName, err.Error())
		return
	}
	r := NewReader(bufio.NewReader(f), configFileName)
	config, err := TryRead(r)
	if err != nil {
		printConfigError(configFileName, err.Error())
		return
	}
	configMap, ok := config.(Map)
	if !ok {
		printConfigError(configFileName, "config root object must be a map, got "+config.GetType().ToString(false))
		return
	}
	ok, ignoredUnusedNamespaces := configMap.Get(MakeKeyword("ignored-unused-namespaces"))
	if ok {
		seq, ok1 := ignoredUnusedNamespaces.(Seqable)
		if ok1 {
			WARNINGS.ignoredUnusedNamespaces = NewSetFromSeq(seq.Seq())
		} else {
			printConfigError(configFileName, ":ignored-unused-namespaces value must be a vector, got "+ignoredUnusedNamespaces.GetType().ToString(false))
			return
		}
	}
	ok, ignoredFileRegexes := configMap.Get(MakeKeyword("ignored-file-regexes"))
	if ok {
		seq, ok1 := ignoredFileRegexes.(Seqable)
		if ok1 {
			s := seq.Seq()
			for !s.IsEmpty() {
				regex, ok2 := s.First().(Regex)
				if !ok2 {
					printConfigError(configFileName, ":ignored-file-regexes elements must be regexes, got "+s.First().GetType().ToString(false))
					return
				}
				WARNINGS.IgnoredFileRegexes = append(WARNINGS.IgnoredFileRegexes, regex.R)
				s = s.Rest()
			}
		} else {
			printConfigError(configFileName, ":ignored-file-regexes value must be a vector, got "+ignoredFileRegexes.GetType().ToString(false))
			return
		}
	}
	ok, entryPoints := configMap.Get(MakeKeyword("entry-points"))
	if ok {
		seq, ok1 := entryPoints.(Seqable)
		if ok1 {
			WARNINGS.entryPoints = NewSetFromSeq(seq.Seq())
		} else {
			printConfigError(configFileName, ":entry-points value must be a vector, got "+entryPoints.GetType().ToString(false))
			return
		}
	}
	ok, knownNamespaces := configMap.Get(MakeKeyword("known-namespaces"))
	if ok {
		if _, ok1 := knownNamespaces.(Seqable); !ok1 {
			printConfigError(configFileName, ":known-namespaces value must be a vector, got "+knownNamespaces.GetType().ToString(false))
			return
		}
	}
	ok, knownTags := configMap.Get(MakeKeyword("known-tags"))
	if ok {
		if _, ok1 := knownTags.(Seqable); !ok1 {
			printConfigError(configFileName, ":known-tags value must be a vector, got "+knownTags.GetType().ToString(false))
			return
		}
	}
	ok, knownMacros := configMap.Get(KEYWORDS.knownMacros)
	if ok {
		_, ok1 := knownMacros.(Seqable)
		if !ok1 {
			printConfigError(configFileName, ":known-macros value must be a vector, got "+knownMacros.GetType().ToString(false))
			return
		}
		m, err := knownMacrosToMap(knownMacros)
		if err != nil {
			printConfigError(configFileName, err.Error())
			return
		}
		configMap = configMap.Assoc(KEYWORDS.knownMacros, m).(Map)
	}
	ok, rules := configMap.Get(KEYWORDS.rules)
	if ok {
		m, ok := rules.(Map)
		if !ok {
			printConfigError(configFileName, ":rules value must be a map, got "+rules.GetType().ToString(false))
			return
		}
		if ok, v := m.Get(KEYWORDS.ifWithoutElse); ok {
			WARNINGS.ifWithoutElse = ToBool(v)
		}
		if ok, v := m.Get(KEYWORDS.unusedFnParameters); ok {
			WARNINGS.unusedFnParameters = ToBool(v)
		}
		if ok, v := m.Get(KEYWORDS.fnWithEmptyBody); ok {
			WARNINGS.fnWithEmptyBody = ToBool(v)
		}
	}
	LINTER_CONFIG.Value = configMap
}

func removeJokerNamespaces() {
	for k, ns := range GLOBAL_ENV.Namespaces {
		if ns != GLOBAL_ENV.CoreNamespace && strings.HasPrefix(*k, "joker.") {
			delete(GLOBAL_ENV.Namespaces, k)
		}
	}
}

func markJokerNamespacesAsUsed() {
	for k, ns := range GLOBAL_ENV.Namespaces {
		if ns != GLOBAL_ENV.CoreNamespace && strings.HasPrefix(*k, "joker.") {
			ns.isUsed = true
			ns.isGloballyUsed = true
		}
	}
}

func ProcessLinterNamespaceInfo(dialect Dialect) {
	if dialect == EDN {
		markJokerNamespacesAsUsed()
		return
	}
	processNamespaceInfo(&linter_allNamespaceInfo, "linter_all")
	GLOBAL_ENV.CoreNamespace.Resolve("*loaded-libs*").Value = EmptySet()
	if dialect == JOKER {
		markJokerNamespacesAsUsed()
		processNamespaceInfo(&linter_jokerNamespaceInfo, "linter_joker")
		return
	}
	processNamespaceInfo(&linter_cljxNamespaceInfo, "linter_cljx")
	switch dialect {
	case CLJ:
		processNamespaceInfo(&linter_cljNamespaceInfo, "linter_clj")
	case CLJS:
		processNamespaceInfo(&linter_cljsNamespaceInfo, "linter_cljs")
	}
	removeJokerNamespaces()
}

func NewReaderFromFile(filename string) (*Reader, error) {
	f, err := os.Open(filename)
	if err != nil {
		fmt.Fprintln(Stderr, "Error: ", err)
		return nil, err
	}
	return NewReader(bufio.NewReader(f), filename), nil
}

func ProcessLinterFile(configDir string, filename string) {
	linterFileName := filepath.Join(configDir, filename)
	if _, err := os.Stat(linterFileName); err == nil {
		if reader, err := NewReaderFromFile(linterFileName); err == nil {
			ProcessReader(reader, linterFileName, EVAL)
		}
	}
}

func ProcessLinterFiles(dialect Dialect, filename string, workingDir string) {
	if dialect == EDN || dialect == JOKER {
		return
	}
	configDir := findConfigFile(filename, workingDir, true)
	if configDir == "" {
		return
	}
	ProcessLinterFile(configDir, "linter.cljc")
	switch dialect {
	case CLJS:
		ProcessLinterFile(configDir, "linter.cljs")
	case CLJ:
		ProcessLinterFile(configDir, "linter.clj")
	}
}

func init() {
	rand.Seed(time.Now().UnixNano())
	GLOBAL_ENV.CoreNamespace.InternVar("*assert*", Boolean{B: true},
		MakeMeta(nil, "When set to logical false, assert is a noop. Defaults to true.", "1.0"))

	intern("list__", procList, "procList")
	intern("cons__", procCons, "procCons")
	intern("first__", procFirst, "procFirst")
	intern("next__", procNext, "procNext")
	intern("rest__", procRest, "procRest")
	intern("conj__", procConj, "procConj")
	intern("seq__", procSeq, "procSeq")
	intern("instance?__", procIsInstance, "procIsInstance")
	intern("assoc__", procAssoc, "procAssoc")
	intern("meta__", procMeta, "procMeta")
	intern("with-meta__", procWithMeta, "procWithMeta")
	intern("=__", procEquals, "procEquals")
	intern("count__", procCount, "procCount")
	intern("subvec__", procSubvec, "procSubvec")
	intern("cast__", procCast, "procCast")
	intern("vec__", procVec, "procVec")
	intern("hash-map__", procHashMap, "procHashMap")
	intern("hash-set__", procHashSet, "procHashSet")
	intern("str__", procStr, "procStr")
	intern("symbol__", procSymbol, "procSymbol")
	intern("gensym__", procGensym, "procGensym")
	intern("keyword__", procKeyword, "procKeyword")
	intern("apply__", procApply, "procApply")
	intern("lazy-seq__", procLazySeq, "procLazySeq")
	intern("delay__", procDelay, "procDelay")
	intern("force__", procForce, "procForce")
	intern("identical__", procIdentical, "procIdentical")
	intern("compare__", procCompare, "procCompare")
	intern("zero?__", procIsZero, "procIsZero")
	intern("int__", procInt, "procInt")
	intern("nth__", procNth, "procNth")
	intern("<__", procLt, "procLt")
	intern("<=__", procLte, "procLte")
	intern(">__", procGt, "procGt")
	intern(">=__", procGte, "procGte")
	intern("==__", procEq, "procEq")
	intern("inc'__", procIncEx, "procIncEx")
	intern("inc__", procInc, "procInc")
	intern("dec'__", procDecEx, "procDecEx")
	intern("dec__", procDec, "procDec")
	intern("add'__", procAddEx, "procAddEx")
	intern("add__", procAdd, "procAdd")
	intern("multiply'__", procMultiplyEx, "procMultiplyEx")
	intern("multiply__", procMultiply, "procMultiply")
	intern("divide__", procDivide, "procDivide")
	intern("subtract'__", procSubtractEx, "procSubtractEx")
	intern("subtract__", procSubtract, "procSubtract")
	intern("max__", procMax, "procMax")
	intern("min__", procMin, "procMin")
	intern("pos__", procIsPos, "procIsPos")
	intern("neg__", procIsNeg, "procIsNeg")
	intern("quot__", procQuot, "procQuot")
	intern("rem__", procRem, "procRem")
	intern("bit-not__", procBitNot, "procBitNot")
	intern("bit-and__", procBitAnd, "procBitAnd")
	intern("bit-or__", procBitOr, "procBitOr")
	intern("bit-xor_", procBitXor, "procBitXor")
	intern("bit-and-not__", procBitAndNot, "procBitAndNot")
	intern("bit-clear__", procBitClear, "procBitClear")
	intern("bit-set__", procBitSet, "procBitSet")
	intern("bit-flip__", procBitFlip, "procBitFlip")
	intern("bit-test__", procBitTest, "procBitTest")
	intern("bit-shift-left__", procBitShiftLeft, "procBitShiftLeft")
	intern("bit-shift-right__", procBitShiftRight, "procBitShiftRight")
	intern("unsigned-bit-shift-right__", procUnsignedBitShiftRight, "procUnsignedBitShiftRight")
	intern("peek__", procPeek, "procPeek")
	intern("pop__", procPop, "procPop")
	intern("contains?__", procContains, "procContains")
	intern("get__", procGet, "procGet")
	intern("dissoc__", procDissoc, "procDissoc")
	intern("disj__", procDisj, "procDisj")
	intern("find__", procFind, "procFind")
	intern("keys__", procKeys, "procKeys")
	intern("vals__", procVals, "procVals")
	intern("rseq__", procRseq, "procRseq")
	intern("name__", procName, "procName")
	intern("namespace__", procNamespace, "procNamespace")
	intern("find-var__", procFindVar, "procFindVar")
	intern("sort__", procSort, "procSort")
	intern("eval__", procEval, "procEval")
	intern("type__", procType, "procType")
	intern("num__", procNumber, "procNumber")
	intern("double__", procDouble, "procDouble")
	intern("char__", procChar, "procChar")
	intern("boolean__", procBoolean, "procBoolean")
	intern("numerator__", procNumerator, "procNumerator")
	intern("denominator__", procDenominator, "procDenominator")
	intern("bigint__", procBigInt, "procBigInt")
	intern("bigfloat__", procBigFloat, "procBigFloat")
	intern("pr__", procPr, "procPr")
	intern("pprint__", procPprint, "procPprint")
	intern("newline__", procNewline, "procNewline")
	intern("flush__", procFlush, "procFlush")
	intern("read__", procRead, "procRead")
	intern("read-line__", procReadLine, "procReadLine")
	intern("reader-read-line__", procReaderReadLine, "procReaderReadLine")
	intern("read-string__", procReadString, "procReadString")
	intern("nano-time__", procNanoTime, "procNanoTime")
	intern("macroexpand-1__", procMacroexpand1, "procMacroexpand1")
	intern("load-string__", procLoadString, "procLoadString")
	intern("find-ns__", procFindNamespace, "procFindNamespace")
	intern("create-ns__", procCreateNamespace, "procCreateNamespace")
	intern("inject-ns__", procInjectNamespace, "procInjectNamespace")
	intern("remove-ns__", procRemoveNamespace, "procRemoveNamespace")
	intern("all-ns__", procAllNamespaces, "procAllNamespaces")
	intern("ns-name__", procNamespaceName, "procNamespaceName")
	intern("ns-map__", procNamespaceMap, "procNamespaceMap")
	intern("ns-unmap__", procNamespaceUnmap, "procNamespaceUnmap")
	intern("var-ns__", procVarNamespace, "procVarNamespace")
	intern("refer__", procRefer, "procRefer")
	intern("alias__", procAlias, "procAlias")
	intern("ns-aliases__", procNamespaceAliases, "procNamespaceAliases")
	intern("ns-unalias__", procNamespaceUnalias, "procNamespaceUnalias")
	intern("var-get__", procVarGet, "procVarGet")
	intern("var-set__", procVarSet, "procVarSet")
	intern("ns-resolve__", procNsResolve, "procNsResolve")
	intern("array-map__", procArrayMap, "procArrayMap")
	intern("buffer__", procBuffer, "procBuffer")
	intern("buffered-reader__", procBufferedReader, "procBufferedReader")
	intern("ex-info__", procExInfo, "procExInfo")
	intern("ex-data__", procExData, "procExData")
	intern("ex-cause__", procExCause, "procExCause")
	intern("ex-message__", procExMessage, "procExMessage")
	intern("regex__", procRegex, "procRegex")
	intern("re-seq__", procReSeq, "procReSeq")
	intern("re-find__", procReFind, "procReFind")
	intern("rand__", procRand, "procRand")
	intern("special-symbol?__", procIsSpecialSymbol, "procIsSpecialSymbol")
	intern("subs__", procSubs, "procSubs")
	intern("intern__", procIntern, "procIntern")
	intern("set-meta__", procSetMeta, "procSetMeta")
	intern("atom__", procAtom, "procAtom")
	intern("deref__", procDeref, "procDeref")
	intern("swap__", procSwap, "procSwap")
	intern("swap-vals__", procSwapVals, "procSwapVals")
	intern("reset__", procReset, "procReset")
	intern("reset-vals__", procResetVals, "procResetVals")
	intern("alter-meta__", procAlterMeta, "procAlterMeta")
	intern("reset-meta__", procResetMeta, "procResetMeta")
	intern("empty__", procEmpty, "procEmpty")
	intern("bound?__", procIsBound, "procIsBound")
	intern("format__", procFormat, "procFormat")
	intern("load-file__", procLoadFile, "procLoadFile")
	intern("load-lib-from-path__", procLoadLibFromPath, "procLoadLibFromPath")
	intern("reduce-kv__", procReduceKv, "procReduceKv")
	intern("slurp__", procSlurp, "procSlurp")
	intern("spit__", procSpit, "procSpit")
	intern("shuffle__", procShuffle, "procShuffle")
	intern("realized?__", procIsRealized, "procIsRealized")
	intern("derive-info__", procDeriveInfo, "procDeriveInfo")
	intern("joker-version__", procJokerVersion, "procJokerVersion")

	intern("hash__", procHash, "procHash")

	intern("index-of__", procIndexOf, "procIndexOf")
	intern("lib-path__", procLibPath, "procLibPath")
	intern("intern-fake-var__", procInternFakeVar, "procInternFakeVar")
	intern("parse__", procParse, "procParse")
	intern("inc-problem-count__", procIncProblemCount, "procIncProblemCount")
	intern("types__", procTypes, "procTypes")
	intern("go__", procGo, "procGo")
	intern("<!__", procReceive, "procReceive")
	intern(">!__", procSend, "procSend")
	intern("chan__", procCreateChan, "procCreateChan")
	intern("close!__", procCloseChan, "procCloseChan")

	intern("go-spew__", procGoSpew, "procGoSpew")
}<|MERGE_RESOLUTION|>--- conflicted
+++ resolved
@@ -29,7 +29,6 @@
 }
 
 var (
-<<<<<<< HEAD
 	coreNamespaceInfo         internalNamespaceInfo
 	replNamespaceInfo         internalNamespaceInfo
 	walkNamespaceInfo         internalNamespaceInfo
@@ -43,22 +42,7 @@
 	linter_cljxNamespaceInfo  internalNamespaceInfo
 	linter_cljNamespaceInfo   internalNamespaceInfo
 	linter_cljsNamespaceInfo  internalNamespaceInfo
-=======
-	coreData         []byte
-	replData         []byte
-	walkData         []byte
-	templateData     []byte
-	testData         []byte
-	setData          []byte
-	tools_cliData    []byte
-	linter_allData   []byte
-	linter_jokerData []byte
-	linter_cljxData  []byte
-	linter_cljData   []byte
-	linter_cljsData  []byte
-	hiccupData       []byte
-	better_condData  []byte
->>>>>>> ecbc2e33
+	better_condData           internalNamespaceInfo
 )
 
 type FileInfo struct {
@@ -123,6 +107,10 @@
 		Name:     "<joker.hiccup>",
 		Filename: "hiccup.joke",
 	},
+	{
+		name:     "<joker.better-cond>",
+		filename: "better_cond.joke",
+	},
 }
 
 var CoreSourceFileInfo = map[string]*internalNamespaceInfo{}
@@ -218,16 +206,16 @@
 }
 
 func InitInternalLibs() {
-<<<<<<< HEAD
 	internalLibs = map[string]*internalNamespaceInfo{
-		"joker.core":      &coreNamespaceInfo,
-		"joker.walk":      &walkNamespaceInfo,
-		"joker.template":  &templateNamespaceInfo,
-		"joker.repl":      &replNamespaceInfo,
-		"joker.test":      &testNamespaceInfo,
-		"joker.set":       &setNamespaceInfo,
-		"joker.tools.cli": &tools_cliNamespaceInfo,
-		"joker.hiccup":    &hiccupNamespaceInfo,
+		"joker.core":        &coreNamespaceInfo,
+		"joker.walk":        &walkNamespaceInfo,
+		"joker.template":    &templateNamespaceInfo,
+		"joker.repl":        &replNamespaceInfo,
+		"joker.test":        &testNamespaceInfo,
+		"joker.set":         &setNamespaceInfo,
+		"joker.tools.cli":   &tools_cliNamespaceInfo,
+		"joker.hiccup":      &hiccupNamespaceInfo,
+		"joker.better-cond": &better_condNamespaceInfo,
 	}
 	for _, f := range CoreSourceFiles {
 		if f.Name[0] != '<' || f.Name[len(f.Name)-1] != '>' {
@@ -238,17 +226,6 @@
 			continue // Linter stuff, not yet supported by gen_code.go
 		}
 		CoreSourceFileInfo[f.Name] = internalLibs[ns]
-=======
-	internalLibs = map[string][]byte{
-		"joker.walk":        walkData,
-		"joker.template":    templateData,
-		"joker.repl":        replData,
-		"joker.test":        testData,
-		"joker.set":         setData,
-		"joker.tools.cli":   tools_cliData,
-		"joker.hiccup":      hiccupData,
-		"joker.better-cond": better_condData,
->>>>>>> ecbc2e33
 	}
 }
 

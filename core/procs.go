package core

import (
	"bufio"
	"bytes"
	"fmt"
	"io"
	"io/ioutil"
	"math/big"
	"math/rand"
	"os"
	"path/filepath"
	"reflect"
	"regexp"
	"sort"
	"strings"
	"time"
	"unicode/utf8"
)

type (
	Phase   int
	Dialect int
)

const (
	READ Phase = iota
	PARSE
	EVAL
)

const (
	CLJ Dialect = iota
	CLJS
	JOKER
	EDN
)

func ensureArrayMap(args []Object, index int) *ArrayMap {
	switch obj := args[index].(type) {
	case *ArrayMap:
		return obj
	default:
		panic(RT.NewArgTypeError(index, obj, "Map"))
	}
}

func ExtractCallable(args []Object, index int) Callable {
	return EnsureCallable(args, index)
}

func ExtractObject(args []Object, index int) Object {
	return args[index]
}

func ExtractString(args []Object, index int) string {
	return EnsureString(args, index).S
}

func ExtractStrings(args []Object, index int) []string {
	strs := make([]string, 0)
	for i := index; i < len(args); i++ {
		strs = append(strs, EnsureString(args, i).S)
	}
	return strs
}

func ExtractInt(args []Object, index int) int {
	return EnsureInt(args, index).I
}

func ExtractRegex(args []Object, index int) *regexp.Regexp {
	return EnsureRegex(args, index).R
}

func ExtractSeqable(args []Object, index int) Seqable {
	return EnsureSeqable(args, index)
}

var procMeta Proc = func(args []Object) Object {
	switch obj := args[0].(type) {
	case Meta:
		meta := obj.GetMeta()
		if meta != nil {
			return meta
		}
	}
	return NIL
}

var procWithMeta Proc = func(args []Object) Object {
	CheckArity(args, 2, 2)
	m := EnsureMeta(args, 0)
	if args[1].Equals(NIL) {
		return args[0]
	}
	return m.WithMeta(EnsureMap(args, 1))
}

var procIsZero Proc = func(args []Object) Object {
	n := EnsureNumber(args, 0)
	ops := GetOps(n)
	return Bool{B: ops.IsZero(n)}
}

var procIsPos Proc = func(args []Object) Object {
	n := EnsureNumber(args, 0)
	ops := GetOps(n)
	return Bool{B: ops.Gt(n, Int{I: 0})}
}

var procIsNeg Proc = func(args []Object) Object {
	n := EnsureNumber(args, 0)
	ops := GetOps(n)
	return Bool{B: ops.Lt(n, Int{I: 0})}
}

var procAdd Proc = func(args []Object) Object {
	x := AssertNumber(args[0], "")
	y := AssertNumber(args[1], "")
	ops := GetOps(x).Combine(GetOps(y))
	return ops.Add(x, y)
}

var procAddEx Proc = func(args []Object) Object {
	x := AssertNumber(args[0], "")
	y := AssertNumber(args[1], "")
	ops := GetOps(x).Combine(GetOps(y)).Combine(BIGINT_OPS)
	return ops.Add(x, y)
}

var procMultiply Proc = func(args []Object) Object {
	x := AssertNumber(args[0], "")
	y := AssertNumber(args[1], "")
	ops := GetOps(x).Combine(GetOps(y))
	return ops.Multiply(x, y)
}

var procMultiplyEx Proc = func(args []Object) Object {
	x := AssertNumber(args[0], "")
	y := AssertNumber(args[1], "")
	ops := GetOps(x).Combine(GetOps(y)).Combine(BIGINT_OPS)
	return ops.Multiply(x, y)
}

var procSubtract Proc = func(args []Object) Object {
	var a, b Object
	if len(args) == 1 {
		a = Int{I: 0}
		b = args[0]
	} else {
		a = args[0]
		b = args[1]
	}
	ops := GetOps(a).Combine(GetOps(b))
	return ops.Subtract(AssertNumber(a, ""), AssertNumber(b, ""))
}

var procSubtractEx Proc = func(args []Object) Object {
	var a, b Object
	if len(args) == 1 {
		a = Int{I: 0}
		b = args[0]
	} else {
		a = args[0]
		b = args[1]
	}
	ops := GetOps(a).Combine(GetOps(b)).Combine(BIGINT_OPS)
	return ops.Subtract(AssertNumber(a, ""), AssertNumber(b, ""))
}

var procDivide Proc = func(args []Object) Object {
	x := EnsureNumber(args, 0)
	y := EnsureNumber(args, 1)
	ops := GetOps(x).Combine(GetOps(y))
	return ops.Divide(x, y)
}

var procQuot Proc = func(args []Object) Object {
	x := EnsureNumber(args, 0)
	y := EnsureNumber(args, 1)
	ops := GetOps(x).Combine(GetOps(y))
	return ops.Quotient(x, y)
}

var procRem Proc = func(args []Object) Object {
	x := EnsureNumber(args, 0)
	y := EnsureNumber(args, 1)
	ops := GetOps(x).Combine(GetOps(y))
	return ops.Rem(x, y)
}

var procBitNot Proc = func(args []Object) Object {
	x := AssertInt(args[0], "Bit operation not supported for "+args[0].GetType().ToString(false))
	return Int{I: ^x.I}
}

func AssertInts(args []Object) (Int, Int) {
	x := AssertInt(args[0], "Bit operation not supported for "+args[0].GetType().ToString(false))
	y := AssertInt(args[1], "Bit operation not supported for "+args[1].GetType().ToString(false))
	return x, y
}

var procBitAnd Proc = func(args []Object) Object {
	x, y := AssertInts(args)
	return Int{I: x.I & y.I}
}

var procBitOr Proc = func(args []Object) Object {
	x, y := AssertInts(args)
	return Int{I: x.I | y.I}
}

var procBitXor Proc = func(args []Object) Object {
	x, y := AssertInts(args)
	return Int{I: x.I ^ y.I}
}

var procBitAndNot Proc = func(args []Object) Object {
	x, y := AssertInts(args)
	return Int{I: x.I &^ y.I}
}

var procBitClear Proc = func(args []Object) Object {
	x, y := AssertInts(args)
	return Int{I: x.I &^ (1 << uint(y.I))}
}

var procBitSet Proc = func(args []Object) Object {
	x, y := AssertInts(args)
	return Int{I: x.I | (1 << uint(y.I))}
}

var procBitFlip Proc = func(args []Object) Object {
	x, y := AssertInts(args)
	return Int{I: x.I ^ (1 << uint(y.I))}
}

var procBitTest Proc = func(args []Object) Object {
	x, y := AssertInts(args)
	return Bool{B: x.I&(1<<uint(y.I)) != 0}
}

var procBitShiftLeft Proc = func(args []Object) Object {
	x, y := AssertInts(args)
	return Int{I: x.I << uint(y.I)}
}

var procBitShiftRight Proc = func(args []Object) Object {
	x, y := AssertInts(args)
	return Int{I: x.I >> uint(y.I)}
}

var procUnsignedBitShiftRight Proc = func(args []Object) Object {
	x, y := AssertInts(args)
	return Int{I: int(uint(x.I) >> uint(y.I))}
}

var procExInfo Proc = func(args []Object) Object {
	CheckArity(args, 2, 3)
	res := &ExInfo{
		msg:  EnsureString(args, 0),
		data: ensureArrayMap(args, 1),
		rt:   RT.clone(),
	}
	if len(args) == 3 {
		res.cause = EnsureError(args, 2)
	}
	return res
}

var procExData Proc = func(args []Object) Object {
	return args[0].(*ExInfo).data
}

var procRegex Proc = func(args []Object) Object {
	r, err := regexp.Compile(EnsureString(args, 0).S)
	if err != nil {
		panic(RT.NewError("Invalid regex: " + err.Error()))
	}
	return Regex{R: r}
}

var procReSeq Proc = func(args []Object) Object {
	re := EnsureRegex(args, 0)
	s := EnsureString(args, 1)
	matches := re.R.FindAllStringSubmatch(s.S, -1)
	res := make([]Object, len(matches))
	for i, match := range matches {
		if len(match) == 1 {
			res[i] = String{S: match[0]}
		} else {
			v := EmptyVector
			for _, str := range match {
				v = v.Conjoin(String{S: str})
			}
			res[i] = v
		}
	}
	return &ArraySeq{arr: res}
}

var procReFind Proc = func(args []Object) Object {
	re := EnsureRegex(args, 0)
	s := EnsureString(args, 1)
	match := re.R.FindStringSubmatch(s.S)
	if len(match) == 0 {
		return NIL
	}
	if len(match) == 1 {
		return String{S: match[0]}
	}
	v := EmptyVector
	for _, str := range match {
		v = v.Conjoin(String{S: str})
	}
	return v
}

var procRand Proc = func(args []Object) Object {
	r := rand.Float64()
	return Double{D: r}
}

var procIsSpecialSymbol Proc = func(args []Object) Object {
	return Bool{B: IsSpecialSymbol(args[0])}
}

var procSubs Proc = func(args []Object) Object {
	s := EnsureString(args, 0).S
	start := EnsureInt(args, 1).I
	slen := utf8.RuneCountInString(s)
	end := slen
	if len(args) > 2 {
		end = EnsureInt(args, 2).I
	}
	if start < 0 || start > slen {
		panic(RT.NewError(fmt.Sprintf("String index out of range: %d", start)))
	}
	if end < 0 || end > slen {
		panic(RT.NewError(fmt.Sprintf("String index out of range: %d", end)))
	}
	return String{S: string([]rune(s)[start:end])}
}

var procIntern = func(args []Object) Object {
	ns := EnsureNamespace(args, 0)
	sym := EnsureSymbol(args, 1)
	vr := ns.Intern(sym)
	if len(args) == 3 {
		vr.Value = args[2]
	}
	return vr
}

var procSetMeta = func(args []Object) Object {
	vr := EnsureVar(args, 0)
	meta := EnsureMap(args, 1)
	vr.meta = meta
	return NIL
}

var procAtom = func(args []Object) Object {
	res := &Atom{
		value: args[0],
	}
	if len(args) > 1 {
		m := NewHashMap(args[1:]...)
		if ok, v := m.Get(KEYWORDS.meta); ok {
			res.meta = AssertMap(v, "")
		}
	}
	return res
}

var procDeref = func(args []Object) Object {
	return EnsureDeref(args, 0).Deref()
}

var procSwap = func(args []Object) Object {
	a := EnsureAtom(args, 0)
	f := EnsureCallable(args, 1)
	fargs := append([]Object{a.value}, args[2:]...)
	a.value = f.Call(fargs)
	return a.value
}

var procReset = func(args []Object) Object {
	a := EnsureAtom(args, 0)
	a.value = args[1]
	return a.value
}

var procAlterMeta = func(args []Object) Object {
	r := EnsureRef(args, 0)
	f := EnsureFn(args, 1)
	return r.AlterMeta(f, args[2:])
}

var procResetMeta = func(args []Object) Object {
	r := EnsureRef(args, 0)
	m := EnsureMap(args, 1)
	return r.ResetMeta(m)
}

var procEmpty = func(args []Object) Object {
	switch c := args[0].(type) {
	case Collection:
		return c.Empty()
	default:
		return NIL
	}
}

var procIsBound = func(args []Object) Object {
	vr := EnsureVar(args, 0)
	return Bool{B: vr.Value != nil}
}

func toNative(obj Object) interface{} {
	switch obj := obj.(type) {
	case Native:
		return obj.Native()
	default:
		return obj.ToString(false)
	}
}

var procFormat = func(args []Object) Object {
	s := EnsureString(args, 0)
	objs := args[1:]
	fargs := make([]interface{}, len(objs))
	for i, v := range objs {
		fargs[i] = toNative(v)
	}
	res := fmt.Sprintf(s.S, fargs...)
	return String{S: res}
}

var procList Proc = func(args []Object) Object {
	return NewListFrom(args...)
}

var procCons Proc = func(args []Object) Object {
	CheckArity(args, 2, 2)
	s := EnsureSeqable(args, 1).Seq()
	return s.Cons(args[0])
}

var procFirst Proc = func(args []Object) Object {
	CheckArity(args, 1, 1)
	s := EnsureSeqable(args, 0).Seq()
	return s.First()
}

var procNext Proc = func(args []Object) Object {
	CheckArity(args, 1, 1)
	s := EnsureSeqable(args, 0).Seq()
	res := s.Rest()
	if res.IsEmpty() {
		return NIL
	}
	return res
}

var procRest Proc = func(args []Object) Object {
	CheckArity(args, 1, 1)
	s := EnsureSeqable(args, 0).Seq()
	return s.Rest()
}

var procConj Proc = func(args []Object) Object {
	switch c := args[0].(type) {
	case Conjable:
		return c.Conj(args[1])
	case Seq:
		return c.Cons(args[1])
	default:
		panic(RT.NewError("conj's first argument must be a collection, got " + c.GetType().ToString(false)))
	}
}

var procSeq Proc = func(args []Object) Object {
	CheckArity(args, 1, 1)
	s := EnsureSeqable(args, 0).Seq()
	if s.IsEmpty() {
		return NIL
	}
	return s
}

var procIsInstance Proc = func(args []Object) Object {
	CheckArity(args, 2, 2)
	switch t := args[0].(type) {
	case *Type:
		return Bool{B: IsInstance(t, args[1])}
	default:
		panic(RT.NewError("First argument to instance? must be a type"))
	}
}

var procAssoc Proc = func(args []Object) Object {
	return EnsureAssociative(args, 0).Assoc(args[1], args[2])
}

var procEquals Proc = func(args []Object) Object {
	return Bool{B: args[0].Equals(args[1])}
}

var procCount Proc = func(args []Object) Object {
	switch obj := args[0].(type) {
	case Counted:
		return Int{I: obj.Count()}
	default:
		s := AssertSeqable(obj, "count not supported on this type: "+obj.GetType().ToString(false))
		return Int{I: SeqCount(s.Seq())}
	}
}

var procSubvec Proc = func(args []Object) Object {
	// TODO: implement proper Subvector structure
	v := args[0].(*Vector)
	start := args[1].(Int).I
	end := args[2].(Int).I
	if start > end {
		panic(RT.NewError(fmt.Sprintf("subvec's start index (%d) is greater than end index (%d)", start, end)))
	}
	subv := make([]Object, 0, end-start)
	for i := start; i < end; i++ {
		subv = append(subv, v.at(i))
	}
	return NewVectorFrom(subv...)
}

var procCast Proc = func(args []Object) Object {
	t := EnsureType(args, 0)
	if t.reflectType.Kind() == reflect.Interface &&
		args[1].GetType().reflectType.Implements(t.reflectType) ||
		args[1].GetType().reflectType == t.reflectType {
		return args[1]
	}
	panic(RT.NewError("Cannot cast " + args[1].GetType().ToString(false) + " to " + t.ToString(false)))
}

var procVec Proc = func(args []Object) Object {
	return NewVectorFromSeq(EnsureSeqable(args, 0).Seq())
}

var procHashMap Proc = func(args []Object) Object {
	if len(args)%2 != 0 {
		panic(RT.NewError("No value supplied for key " + args[len(args)-1].ToString(false)))
	}
	return NewHashMap(args...)
}

var procHashSet Proc = func(args []Object) Object {
	res := EmptySet()
	for i := 0; i < len(args); i++ {
		res.Add(args[i])
	}
	return res
}

var procStr Proc = func(args []Object) Object {
	var buffer bytes.Buffer
	for _, obj := range args {
		if !obj.Equals(NIL) {
			buffer.WriteString(obj.ToString(false))
		}
	}
	return String{S: buffer.String()}
}

var procSymbol Proc = func(args []Object) Object {
	if len(args) == 1 {
		return MakeSymbol(EnsureString(args, 0).S)
	}
	var ns *string = nil
	if !args[0].Equals(NIL) {
		ns = STRINGS.Intern(EnsureString(args, 0).S)
	}
	return Symbol{
		ns:   ns,
		name: STRINGS.Intern(EnsureString(args, 1).S),
	}
}

var procKeyword Proc = func(args []Object) Object {
	if len(args) == 1 {
		switch obj := args[0].(type) {
		case String:
			return MakeKeyword(obj.S)
		case Symbol:
			return Keyword{
				ns:   obj.ns,
				name: obj.name,
				hash: hashSymbol(obj.ns, obj.name),
			}
		default:
			return NIL
		}
	}
	var ns *string = nil
	if !args[0].Equals(NIL) {
		ns = STRINGS.Intern(EnsureString(args, 0).S)
	}
	name := STRINGS.Intern(EnsureString(args, 1).S)
	return Keyword{
		ns:   ns,
		name: name,
		hash: hashSymbol(ns, name),
	}
}

var procGensym Proc = func(args []Object) Object {
	return genSym(EnsureString(args, 0).S, "")
}

var procApply Proc = func(args []Object) Object {
	// TODO:
	// Stacktrace is broken. Need to somehow know
	// the name of the function passed ...
	f := EnsureCallable(args, 0)
	return f.Call(ToSlice(EnsureSeqable(args, 1).Seq()))
}

var procLazySeq Proc = func(args []Object) Object {
	return &LazySeq{
		fn: args[0].(*Fn),
	}
}

var procDelay Proc = func(args []Object) Object {
	return &Delay{
		fn: args[0].(*Fn),
	}
}

var procForce Proc = func(args []Object) Object {
	switch d := args[0].(type) {
	case *Delay:
		return d.Force()
	default:
		return d
	}
}

var procIdentical Proc = func(args []Object) Object {
	return Bool{B: args[0] == args[1]}
}

var procCompare Proc = func(args []Object) Object {
	k1, k2 := args[0], args[1]
	if k1.Equals(k2) {
		return Int{I: 0}
	}
	switch k2.(type) {
	case Nil:
		return Int{I: 1}
	}
	switch k1 := k1.(type) {
	case Nil:
		return Int{I: -1}
	case Comparable:
		return Int{I: k1.Compare(k2)}
	}
	panic(RT.NewError(fmt.Sprintf("%s (type: %s) is not a Comparable", k1.ToString(true), k1.GetType().ToString(false))))
}

var procInt Proc = func(args []Object) Object {
	switch obj := args[0].(type) {
	case Char:
		return Int{I: int(obj.Ch)}
	case Number:
		return obj.Int()
	default:
		panic(RT.NewError(fmt.Sprintf("Cannot cast %s (type: %s) to Int", obj.ToString(true), obj.GetType().ToString(false))))
	}
}

var procNumber Proc = func(args []Object) Object {
	return AssertNumber(args[0], fmt.Sprintf("Cannot cast %s (type: %s) to Number", args[0].ToString(true), args[0].GetType().ToString(false)))
}

var procDouble Proc = func(args []Object) Object {
	n := AssertNumber(args[0], fmt.Sprintf("Cannot cast %s (type: %s) to Double", args[0].ToString(true), args[0].GetType().ToString(false)))
	return n.Double()
}

var procChar Proc = func(args []Object) Object {
	switch c := args[0].(type) {
	case Char:
		return c
	case Number:
		i := c.Int().I
		if i < MIN_RUNE || i > MAX_RUNE {
			panic(RT.NewError(fmt.Sprintf("Value out of range for char: %d", i)))
		}
		return Char{Ch: rune(i)}
	default:
		panic(RT.NewError(fmt.Sprintf("Cannot cast %s (type: %s) to Char", c.ToString(true), c.GetType().ToString(false))))
	}
}

var procBoolean Proc = func(args []Object) Object {
	return Bool{B: toBool(args[0])}
}

var procNumerator Proc = func(args []Object) Object {
	bi := EnsureRatio(args, 0).r.Num()
	return &BigInt{b: *bi}
}

var procDenominator Proc = func(args []Object) Object {
	bi := EnsureRatio(args, 0).r.Denom()
	return &BigInt{b: *bi}
}

var procBigInt Proc = func(args []Object) Object {
	switch n := args[0].(type) {
	case Number:
		return &BigInt{b: *n.BigInt()}
	case String:
		bi := big.Int{}
		if _, ok := bi.SetString(n.S, 10); ok {
			return &BigInt{b: bi}
		}
		panic(RT.NewError("Invalid number format " + n.S))
	default:
		panic(RT.NewError(fmt.Sprintf("Cannot cast %s (type: %s) to BigInt", n.ToString(true), n.GetType().ToString(false))))
	}
}

var procBigFloat Proc = func(args []Object) Object {
	switch n := args[0].(type) {
	case Number:
		return &BigFloat{b: *n.BigFloat()}
	case String:
		b := big.Float{}
		if _, ok := b.SetString(n.S); ok {
			return &BigFloat{b: b}
		}
		panic(RT.NewError("Invalid number format " + n.S))
	default:
		panic(RT.NewError(fmt.Sprintf("Cannot cast %s (type: %s) to BigFloat", n.ToString(true), n.GetType().ToString(false))))
	}
}

var procNth Proc = func(args []Object) Object {
	n := EnsureNumber(args, 1).Int().I
	switch coll := args[0].(type) {
	case Indexed:
		if len(args) == 3 {
			return coll.TryNth(n, args[2])
		}
		return coll.Nth(n)
	case Nil:
		return NIL
	case Sequential:
		switch coll := args[0].(type) {
		case Seqable:
			if len(args) == 3 {
				return SeqTryNth(coll.Seq(), n, args[2])
			}
			return SeqNth(coll.Seq(), n)
		}
	}
	panic(RT.NewError("nth not supported on this type: " + args[0].GetType().ToString(false)))
}

var procLt Proc = func(args []Object) Object {
	a := AssertNumber(args[0], "")
	b := AssertNumber(args[1], "")
	return Bool{B: GetOps(a).Combine(GetOps(b)).Lt(a, b)}
}

var procLte Proc = func(args []Object) Object {
	a := AssertNumber(args[0], "")
	b := AssertNumber(args[1], "")
	return Bool{B: GetOps(a).Combine(GetOps(b)).Lte(a, b)}
}

var procGt Proc = func(args []Object) Object {
	a := AssertNumber(args[0], "")
	b := AssertNumber(args[1], "")
	return Bool{B: GetOps(a).Combine(GetOps(b)).Gt(a, b)}
}

var procGte Proc = func(args []Object) Object {
	a := AssertNumber(args[0], "")
	b := AssertNumber(args[1], "")
	return Bool{B: GetOps(a).Combine(GetOps(b)).Gte(a, b)}
}

var procEq Proc = func(args []Object) Object {
	a := AssertNumber(args[0], "")
	b := AssertNumber(args[1], "")
	return Bool{B: GetOps(a).Combine(GetOps(b)).Eq(a, b)}
}

var procMax Proc = func(args []Object) Object {
	a := AssertNumber(args[0], "")
	b := AssertNumber(args[1], "")
	return Max(a, b)
}

var procMin Proc = func(args []Object) Object {
	a := AssertNumber(args[0], "")
	b := AssertNumber(args[1], "")
	return Min(a, b)
}

var procIncEx Proc = func(args []Object) Object {
	x := EnsureNumber(args, 0)
	ops := GetOps(x).Combine(BIGINT_OPS)
	return ops.Add(x, Int{I: 1})
}

var procDecEx Proc = func(args []Object) Object {
	x := EnsureNumber(args, 0)
	ops := GetOps(x).Combine(BIGINT_OPS)
	return ops.Subtract(x, Int{I: 1})
}

var procInc Proc = func(args []Object) Object {
	x := EnsureNumber(args, 0)
	ops := GetOps(x).Combine(INT_OPS)
	return ops.Add(x, Int{I: 1})
}

var procDec Proc = func(args []Object) Object {
	x := EnsureNumber(args, 0)
	ops := GetOps(x).Combine(INT_OPS)
	return ops.Subtract(x, Int{I: 1})
}

var procPeek Proc = func(args []Object) Object {
	s := AssertStack(args[0], "")
	return s.Peek()
}

var procPop Proc = func(args []Object) Object {
	s := AssertStack(args[0], "")
	return s.Pop().(Object)
}

var procContains Proc = func(args []Object) Object {
	switch c := args[0].(type) {
	case Gettable:
		ok, _ := c.Get(args[1])
		if ok {
			return Bool{B: true}
		}
		return Bool{B: false}
	}
	panic(RT.NewError("contains? not supported on type " + args[0].GetType().ToString(false)))
}

var procGet Proc = func(args []Object) Object {
	switch c := args[0].(type) {
	case Gettable:
		ok, v := c.Get(args[1])
		if ok {
			return v
		}
	}
	if len(args) == 3 {
		return args[2]
	}
	return NIL
}

var procDissoc Proc = func(args []Object) Object {
	return EnsureMap(args, 0).Without(args[1])
}

var procDisj Proc = func(args []Object) Object {
	return EnsureSet(args, 0).Disjoin(args[1])
}

var procFind Proc = func(args []Object) Object {
	res := EnsureAssociative(args, 0).EntryAt(args[1])
	if res == nil {
		return NIL
	}
	return res
}

var procKeys Proc = func(args []Object) Object {
	return EnsureMap(args, 0).Keys()
}

var procVals Proc = func(args []Object) Object {
	return EnsureMap(args, 0).Vals()
}

var procRseq Proc = func(args []Object) Object {
	return EnsureReversible(args, 0).Rseq()
}

var procName Proc = func(args []Object) Object {
	return String{S: EnsureNamed(args, 0).Name()}
}

var procNamespace Proc = func(args []Object) Object {
	ns := EnsureNamed(args, 0).Namespace()
	if ns == "" {
		return NIL
	}
	return String{S: ns}
}

var procFindVar Proc = func(args []Object) Object {
	sym := EnsureSymbol(args, 0)
	if sym.ns == nil {
		panic(RT.NewError("find-var argument must be namespace-qualified symbol"))
	}
	if v, ok := GLOBAL_ENV.Resolve(sym); ok {
		return v
	}
	return NIL
}

var procSort Proc = func(args []Object) Object {
	cmp := EnsureComparator(args, 0)
	coll := EnsureSeqable(args, 1)
	s := SortableSlice{
		s:   ToSlice(coll.Seq()),
		cmp: cmp,
	}
	sort.Sort(s)
	return &ArraySeq{arr: s.s}
}

var procEval Proc = func(args []Object) Object {
	parseContext := &ParseContext{GlobalEnv: GLOBAL_ENV}
	expr := Parse(args[0], parseContext)
	return Eval(expr, nil)
}

var procType Proc = func(args []Object) Object {
	return args[0].GetType()
}

func printObject(obj Object, w io.Writer) {
	printReadably := toBool(GLOBAL_ENV.printReadably.Value)
	switch obj := obj.(type) {
	case Printer:
		obj.Print(w, printReadably)
	default:
		fmt.Fprint(w, obj.ToString(printReadably))
	}
}

var procPr Proc = func(args []Object) Object {
	n := len(args)
	if n > 0 {
		f := AssertIOWriter(GLOBAL_ENV.stdout.Value, "")
		for _, arg := range args[:n-1] {
			printObject(arg, f)
			fmt.Fprint(f, " ")
		}
		printObject(args[n-1], f)
	}
	return NIL
}

var procNewline Proc = func(args []Object) Object {
	f := AssertIOWriter(GLOBAL_ENV.stdout.Value, "")
	fmt.Fprintln(f)
	return NIL
}

var procFlush Proc = func(args []Object) Object {
	switch f := args[0].(type) {
	case *File:
		f.Sync()
	}
	return NIL
}

func readFromReader(reader io.RuneReader) Object {
	r := NewReader(reader, "<>")
	obj, err := TryRead(r)
	if err != nil {
		panic(RT.NewError(err.Error()))
	}
	return obj
}

func EnsureIOReader(args []Object, index int) io.Reader {
	switch c := args[index].(type) {
	case io.Reader:
		return c
	default:
		panic(RT.NewArgTypeError(index, c, "IOReader"))
	}
}

func AssertIOReader(obj Object, msg string) io.Reader {
	switch c := obj.(type) {
	case io.Reader:
		return c
	default:
		if msg == "" {
			msg = fmt.Sprintf("Expected %s, got %s", "IOReader", obj.GetType().ToString(false))
		}
		panic(RT.NewError(msg))
	}
}

func EnsureIOWriter(args []Object, index int) io.Writer {
	switch c := args[index].(type) {
	case io.Writer:
		return c
	default:
		panic(RT.NewArgTypeError(index, c, "IOWriter"))
	}
}

func AssertIOWriter(obj Object, msg string) io.Writer {
	switch c := obj.(type) {
	case io.Writer:
		return c
	default:
		if msg == "" {
			msg = fmt.Sprintf("Expected %s, got %s", "IOWriter", obj.GetType().ToString(false))
		}
		panic(RT.NewError(msg))
	}
}

var procRead Proc = func(args []Object) Object {
	f := EnsureIOReader(args, 0)
	return readFromReader(bufio.NewReader(f))
}

var procReadString Proc = func(args []Object) Object {
	CheckArity(args, 1, 1)
	return readFromReader(strings.NewReader(EnsureString(args, 0).S))
}

var procReadLine Proc = func(args []Object) Object {
	CheckArity(args, 0, 0)
	var line string
	f := AssertIOReader(GLOBAL_ENV.stdin.Value, "")
	fmt.Fscanln(f, &line)
	return String{S: line}
}

var procNanoTime Proc = func(args []Object) Object {
	return &BigInt{b: *big.NewInt(time.Now().UnixNano())}
}

var procMacroexpand1 Proc = func(args []Object) Object {
	switch s := args[0].(type) {
	case Seq:
		parseContext := &ParseContext{GlobalEnv: GLOBAL_ENV}
		return macroexpand1(s, parseContext)
	default:
		return s
	}
}

func loadReader(reader *Reader) (Object, error) {
	parseContext := &ParseContext{GlobalEnv: GLOBAL_ENV}
	var lastObj Object = NIL
	for {
		obj, err := TryRead(reader)
		if err == io.EOF {
			return lastObj, nil
		}
		if err != nil {
			return nil, err
		}
		expr, err := TryParse(obj, parseContext)
		if err != nil {
			return nil, err
		}
		lastObj, err = TryEval(expr)
		if err != nil {
			return nil, err
		}
	}
}

var procLoadString Proc = func(args []Object) Object {
	s := EnsureString(args, 0)
	obj, err := loadReader(NewReader(strings.NewReader(s.S), "<string>"))
	if err != nil {
		panic(err)
	}
	return obj
}

var procFindNamespace Proc = func(args []Object) Object {
	ns := GLOBAL_ENV.FindNamespace(EnsureSymbol(args, 0))
	if ns == nil {
		return NIL
	}
	return ns
}

var procCreateNamespace Proc = func(args []Object) Object {
	sym := EnsureSymbol(args, 0)
	return GLOBAL_ENV.EnsureNamespace(sym)
}

var procInjectNamespace Proc = func(args []Object) Object {
	sym := EnsureSymbol(args, 0)
	ns := GLOBAL_ENV.EnsureNamespace(sym)
	ns.isUsed = true
	return ns
}

var procRemoveNamespace Proc = func(args []Object) Object {
	ns := GLOBAL_ENV.RemoveNamespace(EnsureSymbol(args, 0))
	if ns == nil {
		return NIL
	}
	return ns
}

var procAllNamespaces Proc = func(args []Object) Object {
	s := make([]Object, 0, len(GLOBAL_ENV.Namespaces))
	for _, ns := range GLOBAL_ENV.Namespaces {
		s = append(s, ns)
	}
	return &ArraySeq{arr: s}
}

var procNamespaceName Proc = func(args []Object) Object {
	return EnsureNamespace(args, 0).Name
}

var procNamespaceMap Proc = func(args []Object) Object {
	r := &ArrayMap{}
	for k, v := range EnsureNamespace(args, 0).mappings {
		r.Add(MakeSymbol(*k), v)
	}
	return r
}

var procNamespaceUnmap Proc = func(args []Object) Object {
	ns := EnsureNamespace(args, 0)
	sym := EnsureSymbol(args, 1)
	if sym.ns != nil {
		panic(RT.NewError("Can't unintern namespace-qualified symbol"))
	}
	delete(ns.mappings, sym.name)
	return NIL
}

var procVarNamespace Proc = func(args []Object) Object {
	v := EnsureVar(args, 0)
	return v.ns
}

var procRefer Proc = func(args []Object) Object {
	ns := EnsureNamespace(args, 0)
	sym := EnsureSymbol(args, 1)
	v := EnsureVar(args, 2)
	return ns.Refer(sym, v)
}

var procAlias Proc = func(args []Object) Object {
	EnsureNamespace(args, 0).AddAlias(EnsureSymbol(args, 1), EnsureNamespace(args, 2))
	return NIL
}

var procNamespaceAliases Proc = func(args []Object) Object {
	r := &ArrayMap{}
	for k, v := range EnsureNamespace(args, 0).aliases {
		r.Add(MakeSymbol(*k), v)
	}
	return r
}

var procNamespaceUnalias Proc = func(args []Object) Object {
	ns := EnsureNamespace(args, 0)
	sym := EnsureSymbol(args, 1)
	if sym.ns != nil {
		panic(RT.NewError("Alias can't be namespace-qualified"))
	}
	delete(ns.aliases, sym.name)
	return NIL
}

var procVarGet Proc = func(args []Object) Object {
	return EnsureVar(args, 0).Resolve()
}

var procVarSet Proc = func(args []Object) Object {
	EnsureVar(args, 0).Value = args[1]
	return args[1]
}

var procNsResolve Proc = func(args []Object) Object {
	ns := EnsureNamespace(args, 0)
	sym := EnsureSymbol(args, 1)
	if sym.ns == nil && TYPES[sym.name] != nil {
		return TYPES[sym.name]
	}
	if vr, ok := GLOBAL_ENV.ResolveIn(ns, sym); ok {
		return vr
	}
	return NIL
}

var procArrayMap Proc = func(args []Object) Object {
	if len(args)%2 == 1 {
		panic(RT.NewError("No value supplied for key " + args[len(args)-1].ToString(false)))
	}
	res := EmptyArrayMap()
	for i := 0; i < len(args); i += 2 {
		res.Set(args[i], args[i+1])
	}
	return res
}

var procBuffer Proc = func(args []Object) Object {
	if len(args) > 0 {
		s := EnsureString(args, 0)
		return &Buffer{bytes.NewBufferString(s.S)}
	}
	return &Buffer{&bytes.Buffer{}}
}

var procSlurp Proc = func(args []Object) Object {
	b, err := ioutil.ReadFile(EnsureString(args, 0).S)
	if err != nil {
		panic(RT.NewError(err.Error()))
	}
	return String{S: string(b)}
}

var procSpit Proc = func(args []Object) Object {
	filename := EnsureString(args, 0)
	content := EnsureString(args, 1)
	if err := ioutil.WriteFile(filename.S, []byte(content.S), 0666); err != nil {
		panic(RT.NewError(err.Error()))
	}
	return NIL
}

var procShuffle Proc = func(args []Object) Object {
	s := ToSlice(EnsureSeqable(args, 0).Seq())
	for i := range s {
		j := rand.Intn(i + 1)
		s[i], s[j] = s[j], s[i]
	}
	return NewVectorFrom(s...)
}

var procIsRealized Proc = func(args []Object) Object {
	return Bool{B: EnsurePending(args, 0).IsRealized()}
}

var procHash Proc = func(args []Object) Object {
	return Int{I: int(args[0].Hash())}
}

var procLoadFile Proc = func(args []Object) Object {
	filename := EnsureString(args, 0)
	var reader *Reader
	f, err := os.Open(filename.S)
	if err != nil {
		panic(RT.NewError(err.Error()))
	}
	reader = NewReader(bufio.NewReader(f), filename.S)
	ProcessReader(reader, filename.S, EVAL)
	return NIL
}

var procReduceKv Proc = func(args []Object) Object {
	f := EnsureCallable(args, 0)
	init := args[1]
	coll := EnsureKVReduce(args, 2)
	return coll.kvreduce(f, init)
}

var procIndexOf Proc = func(args []Object) Object {
	s := EnsureString(args, 0)
	ch := EnsureChar(args, 1)
	for i, r := range s.S {
		if r == ch.Ch {
			return Int{I: i}
		}
	}
	return Int{I: -1}
}

var procLibPath Proc = func(args []Object) Object {
	sym := EnsureSymbol(args, 0)
	var file string
	if GLOBAL_ENV.file.Value == nil {
		var err error
		file, err = filepath.Abs("user")
		if err != nil {
			panic(RT.NewError(err.Error()))
		}
	} else {
		file = AssertString(GLOBAL_ENV.file.Value, "").S
	}
	ns := GLOBAL_ENV.CurrentNamespace().Name
	parts := strings.Split(ns.Name(), ".")
	for _ = range parts {
		file, _ = filepath.Split(file)
		file = file[:len(file)-1]
	}
	path := filepath.Join(append([]string{file}, strings.Split(sym.Name(), ".")...)...)
	return String{S: path + ".joke"}
}

var procInternFakeVar Proc = func(args []Object) Object {
	nsSym := EnsureSymbol(args, 0)
	sym := EnsureSymbol(args, 1)
	return InternFakeSymbol(GLOBAL_ENV.FindNamespace(nsSym), sym)
}

func ProcessReader(reader *Reader, filename string, phase Phase) error {
	parseContext := &ParseContext{GlobalEnv: GLOBAL_ENV}
	if filename != "" {
		currentFilename := parseContext.GlobalEnv.file.Value
		defer func() {
			parseContext.GlobalEnv.file.Value = currentFilename
		}()
		s, err := filepath.Abs(filename)
		if err != nil {
			panic(RT.NewError(err.Error()))
		}
		parseContext.GlobalEnv.file.Value = String{S: s}
	}
	for {
		obj, err := TryRead(reader)
		if err == io.EOF {
			return nil
		}
		if err != nil {
			fmt.Fprintln(os.Stderr, err)
			return err
		}
		if phase == READ {
			continue
		}
		expr, err := TryParse(obj, parseContext)
		if err != nil {
			fmt.Fprintln(os.Stderr, err)
			return err
		}
		if phase == PARSE {
			continue
		}
		_, err = TryEval(expr)
		if err != nil {
			fmt.Fprintln(os.Stderr, err)
			return err
		}
	}
}

var privateMeta Map = EmptyArrayMap().Assoc(KEYWORDS.private, Bool{B: true}).(Map)

func intern(name string, proc Proc) {
	vr := GLOBAL_ENV.CoreNamespace.Intern(MakeSymbol(name))
	vr.Value = proc
	vr.meta = privateMeta
}

func processData(data []byte) {
	currentNamespace := GLOBAL_ENV.ns.Value
	GLOBAL_ENV.ns.Value = GLOBAL_ENV.CoreNamespace
	reader := bytes.NewReader(data)
	ProcessReader(NewReader(reader, "<joker.core>"), "", EVAL)
	GLOBAL_ENV.ns.Value = currentNamespace
}

func findConfigFile(filename string) string {
	filename, err := filepath.Abs(filename)
	if err != nil {
		fmt.Fprintln(os.Stderr, "Error reading config file "+filename+": ", err)
		return ""
	}
	for {
		filename = filepath.Dir(filename)
		p := filepath.Join(filename, ".joker")
		if _, err := os.Stat(p); err == nil {
			return p
		}
		if filename == "/" || filename == "." {
			home, ok := os.LookupEnv("HOME")
			if !ok {
				home, ok = os.LookupEnv("USERPROFILE")
				if !ok {
					return ""
				}
			}
			p := filepath.Join(home, ".joker")
			if _, err := os.Stat(p); err == nil {
				return p
			}
			return ""
		}
	}
}

func printConfigError(filename, msg string) {
	fmt.Fprintln(os.Stderr, "Error reading config file "+filename+": ", msg)
}

func ReadConfig(filename string) {
	LINTER_CONFIG = GLOBAL_ENV.CoreNamespace.Intern(MakeSymbol("*linter-config*"))
	LINTER_CONFIG.Value = EmptyArrayMap()
	configFileName := findConfigFile(filename)
	if configFileName == "" {
		return
	}
	f, err := os.Open(configFileName)
	if err != nil {
		printConfigError(configFileName, err.Error())
		return
	}
	r := NewReader(bufio.NewReader(f), configFileName)
	config, err := TryRead(r)
	if err != nil {
		printConfigError(configFileName, err.Error())
		return
	}
	configMap, ok := config.(Map)
	if !ok {
		printConfigError(configFileName, "config root object must be a map, got "+config.GetType().ToString(false))
		return
	}
<<<<<<< HEAD
	ok, knownMacros := configMap.Get(KEYWORDS.knownMacros)
=======
	ok, ignoredUnusedNamespaces := configMap.Get(MakeKeyword("ignored-unused-namespaces"))
	if ok {
		seq, ok := ignoredUnusedNamespaces.(Seqable)
		if ok {
			WARNINGS.ignoredUnusedNamespaces = seq
		} else {
			printConfigError(configFileName, ":ignored-unused-namespaces value must be a vector, got "+ignoredUnusedNamespaces.GetType().ToString(false))
			return
		}
	}
	ok, knownMacros := configMap.Get(MakeKeyword("known-macros"))
>>>>>>> 73b4eeb5
	if ok {
		_, ok := knownMacros.(Seqable)
		if !ok {
			printConfigError(configFileName, ":known-macros value must be a vector, got "+knownMacros.GetType().ToString(false))
			return
		}
	}
	ok, rules := configMap.Get(KEYWORDS.rules)
	if ok {
		m, ok := rules.(Map)
		if !ok {
			printConfigError(configFileName, ":rules value must be a map, got "+rules.GetType().ToString(false))
			return
		}
		ok, v := m.Get(KEYWORDS.ifWithoutElse)
		if ok {
			WARNINGS.ifWithoutElse = toBool(v)
		}
	}
	LINTER_CONFIG.Value = config
}

func ProcessLinterData(dialect Dialect) {
	if dialect == EDN {
		return
	}
	if dialect == JOKER {
		GLOBAL_ENV.CoreNamespace.Resolve("*loaded-libs*").Value = EmptySet()
		return
	}
	reader := bytes.NewReader(linter_cljxData)
	ProcessReader(NewReader(reader, "<user>"), "", EVAL)
	switch dialect {
	case CLJ:
		reader = bytes.NewReader(linter_cljData)
	case CLJS:
		reader = bytes.NewReader(linter_cljsData)
	}
	ProcessReader(NewReader(reader, "<user>"), "", EVAL)
}

func init() {
	rand.Seed(time.Now().UnixNano())
	GLOBAL_ENV.CoreNamespace.InternVar("*assert*", Bool{B: true},
		MakeMeta(nil, "When set to logical false, assert is a noop. Defaults to true.", "1.0"))

	intern("list**", procList)
	intern("cons*", procCons)
	intern("first*", procFirst)
	intern("next*", procNext)
	intern("rest*", procRest)
	intern("conj*", procConj)
	intern("seq*", procSeq)
	intern("instance?*", procIsInstance)
	intern("assoc*", procAssoc)
	intern("meta*", procMeta)
	intern("with-meta*", procWithMeta)
	intern("=*", procEquals)
	intern("count*", procCount)
	intern("subvec*", procSubvec)
	intern("cast*", procCast)
	intern("vec*", procVec)
	intern("hash-map*", procHashMap)
	intern("hash-set*", procHashSet)
	intern("str*", procStr)
	intern("symbol*", procSymbol)
	intern("gensym*", procGensym)
	intern("keyword*", procKeyword)
	intern("apply*", procApply)
	intern("lazy-seq*", procLazySeq)
	intern("delay*", procDelay)
	intern("force*", procForce)
	intern("identical*", procIdentical)
	intern("compare*", procCompare)
	intern("zero?*", procIsZero)
	intern("int*", procInt)
	intern("nth*", procNth)
	intern("<*", procLt)
	intern("<=*", procLte)
	intern(">*", procGt)
	intern(">=*", procGte)
	intern("==*", procEq)
	intern("inc'*", procIncEx)
	intern("inc*", procInc)
	intern("dec'*", procDecEx)
	intern("dec*", procDec)
	intern("add'*", procAddEx)
	intern("add*", procAdd)
	intern("multiply'*", procMultiplyEx)
	intern("multiply*", procMultiply)
	intern("divide*", procDivide)
	intern("subtract'*", procSubtractEx)
	intern("subtract*", procSubtract)
	intern("max*", procMax)
	intern("min*", procMin)
	intern("pos*", procIsPos)
	intern("neg*", procIsNeg)
	intern("quot*", procQuot)
	intern("rem*", procRem)
	intern("bit-not*", procBitNot)
	intern("bit-and*", procBitAnd)
	intern("bit-or*", procBitOr)
	intern("bit-xor*", procBitXor)
	intern("bit-and-not*", procBitAndNot)
	intern("bit-clear*", procBitClear)
	intern("bit-set*", procBitSet)
	intern("bit-flip*", procBitFlip)
	intern("bit-test*", procBitTest)
	intern("bit-shift-left*", procBitShiftLeft)
	intern("bit-shift-right*", procBitShiftRight)
	intern("unsigned-bit-shift-right*", procUnsignedBitShiftRight)
	intern("peek*", procPeek)
	intern("pop*", procPop)
	intern("contains?*", procContains)
	intern("get*", procGet)
	intern("dissoc*", procDissoc)
	intern("disj*", procDisj)
	intern("find*", procFind)
	intern("keys*", procKeys)
	intern("vals*", procVals)
	intern("rseq*", procRseq)
	intern("name*", procName)
	intern("namespace*", procNamespace)
	intern("find-var*", procFindVar)
	intern("sort*", procSort)
	intern("eval*", procEval)
	intern("type*", procType)
	intern("num*", procNumber)
	intern("double*", procDouble)
	intern("char*", procChar)
	intern("boolean*", procBoolean)
	intern("numerator*", procNumerator)
	intern("denominator*", procDenominator)
	intern("bigint*", procBigInt)
	intern("bigfloat*", procBigFloat)
	intern("pr*", procPr)
	intern("newline*", procNewline)
	intern("flush*", procFlush)
	intern("read*", procRead)
	intern("read-line*", procReadLine)
	intern("read-string*", procReadString)
	intern("nano-time*", procNanoTime)
	intern("macroexpand-1*", procMacroexpand1)
	intern("load-string*", procLoadString)
	intern("find-ns*", procFindNamespace)
	intern("create-ns*", procCreateNamespace)
	intern("inject-ns*", procInjectNamespace)
	intern("remove-ns*", procRemoveNamespace)
	intern("all-ns*", procAllNamespaces)
	intern("ns-name*", procNamespaceName)
	intern("ns-map*", procNamespaceMap)
	intern("ns-unmap*", procNamespaceUnmap)
	intern("var-ns*", procVarNamespace)
	intern("refer*", procRefer)
	intern("alias*", procAlias)
	intern("ns-aliases*", procNamespaceAliases)
	intern("ns-unalias*", procNamespaceUnalias)
	intern("var-get*", procVarGet)
	intern("var-set*", procVarSet)
	intern("ns-resolve*", procNsResolve)
	intern("array-map*", procArrayMap)
	intern("buffer*", procBuffer)
	intern("ex-info*", procExInfo)
	intern("ex-data*", procExData)
	intern("regex*", procRegex)
	intern("re-seq*", procReSeq)
	intern("re-find*", procReFind)
	intern("rand*", procRand)
	intern("special-symbol?*", procIsSpecialSymbol)
	intern("subs*", procSubs)
	intern("intern*", procIntern)
	intern("set-meta*", procSetMeta)
	intern("atom*", procAtom)
	intern("deref*", procDeref)
	intern("swap*", procSwap)
	intern("reset*", procReset)
	intern("alter-meta*", procAlterMeta)
	intern("reset-meta*", procResetMeta)
	intern("empty*", procEmpty)
	intern("bound?*", procIsBound)
	intern("format*", procFormat)
	intern("load-file*", procLoadFile)
	intern("reduce-kv*", procReduceKv)
	intern("slurp*", procSlurp)
	intern("spit*", procSpit)
	intern("shuffle*", procShuffle)
	intern("realized?*", procIsRealized)

	intern("hash*", procHash)

	intern("index-of*", procIndexOf)
	intern("lib-path*", procLibPath)
	intern("intern-fake-var*", procInternFakeVar)

	processData(coreData)
}<|MERGE_RESOLUTION|>--- conflicted
+++ resolved
@@ -1431,9 +1431,6 @@
 		printConfigError(configFileName, "config root object must be a map, got "+config.GetType().ToString(false))
 		return
 	}
-<<<<<<< HEAD
-	ok, knownMacros := configMap.Get(KEYWORDS.knownMacros)
-=======
 	ok, ignoredUnusedNamespaces := configMap.Get(MakeKeyword("ignored-unused-namespaces"))
 	if ok {
 		seq, ok := ignoredUnusedNamespaces.(Seqable)
@@ -1444,8 +1441,7 @@
 			return
 		}
 	}
-	ok, knownMacros := configMap.Get(MakeKeyword("known-macros"))
->>>>>>> 73b4eeb5
+	ok, knownMacros := configMap.Get(KEYWORDS.knownMacros)
 	if ok {
 		_, ok := knownMacros.(Seqable)
 		if !ok {

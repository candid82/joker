package core

import (
	"bufio"
	"bytes"
	"errors"
	"fmt"
	"github.com/jcburley/go-spew/spew"
	"io"
	"io/ioutil"
	"math/big"
	"math/rand"
	"os"
	"path/filepath"
	"reflect"
	"regexp"
	"sort"
	"strconv"
	"strings"
	"time"
	"unicode/utf8"
)

type internalNamespaceInfo struct {
	data      []byte
	init      func()
	generated func()
	available bool
}

var (
<<<<<<< HEAD
	coreNamespaceInfo         internalNamespaceInfo
	replNamespaceInfo         internalNamespaceInfo
	walkNamespaceInfo         internalNamespaceInfo
	templateNamespaceInfo     internalNamespaceInfo
	testNamespaceInfo         internalNamespaceInfo
	setNamespaceInfo          internalNamespaceInfo
	tools_cliNamespaceInfo    internalNamespaceInfo
	hiccupNamespaceInfo       internalNamespaceInfo
	linter_allNamespaceInfo   internalNamespaceInfo
	linter_jokerNamespaceInfo internalNamespaceInfo
	linter_cljxNamespaceInfo  internalNamespaceInfo
	linter_cljNamespaceInfo   internalNamespaceInfo
	linter_cljsNamespaceInfo  internalNamespaceInfo
	better_condNamespaceInfo  internalNamespaceInfo
=======
	coreData         []byte
	replData         []byte
	walkData         []byte
	templateData     []byte
	testData         []byte
	setData          []byte
	tools_cliData    []byte
	linter_allData   []byte
	linter_jokerData []byte
	linter_cljxData  []byte
	linter_cljData   []byte
	linter_cljsData  []byte
	hiccupData       []byte
	better_condData  []byte
>>>>>>> 390f051a
)

type FileInfo struct {
	Name     string
	Filename string
}

/* The entries must be ordered such that a given namespace depends
/* only upon namespaces loaded above it. E.g. joker.template depends
/* on joker.walk, so is listed afterwards, not in alphabetical
/* order. */
var CoreSourceFiles []FileInfo = []FileInfo{
	{
		Name:     "<joker.core>",
		Filename: "core.joke",
	},
	{
		Name:     "<joker.repl>",
		Filename: "repl.joke",
	},
	{
		Name:     "<joker.walk>",
		Filename: "walk.joke",
	},
	{
		Name:     "<joker.template>",
		Filename: "template.joke",
	},
	{
		Name:     "<joker.test>",
		Filename: "test.joke",
	},
	{
		Name:     "<joker.set>",
		Filename: "set.joke",
	},
	{
		Name:     "<joker.tools.cli>",
		Filename: "tools_cli.joke",
	},
	{
		Name:     "<joker.core>",
		Filename: "linter_all.joke",
	},
	{
		Name:     "<joker.core>",
		Filename: "linter_joker.joke",
	},
	{
		Name:     "<joker.core>",
		Filename: "linter_cljx.joke",
	},
	{
		Name:     "<joker.core>",
		Filename: "linter_clj.joke",
	},
	{
		Name:     "<joker.core>",
		Filename: "linter_cljs.joke",
	},
	{
		Name:     "<joker.hiccup>",
		Filename: "hiccup.joke",
	},
	{
		Name:     "<joker.better-cond>",
		Filename: "better_cond.joke",
	},
}

var CoreSourceFileInfo = map[string]*internalNamespaceInfo{}
var CoreSourceFilename = map[string]string{}

func ProcessCoreSourceFileFor(ns string) {
	processNamespaceInfo(CoreSourceFileInfo[ns], ns)
}

type (
	Phase        int
	Dialect      int
	StringReader interface {
		ReadString(delim byte) (s string, e error)
	}
)

const (
	READ Phase = iota
	PARSE
	EVAL
	PRINT_IF_NOT_NIL
)

const VERSION = "v0.14.0"

var internalLibs map[string]*internalNamespaceInfo

const (
	CLJ Dialect = iota
	CLJS
	JOKER
	EDN
	UNKNOWN
)

var mySpewState spew.SpewState

func Spew() {
	cs := &spew.ConfigState{
		Indent:            "    ",
		MaxDepth:          30,
		SortKeys:          true,
		SpewKeys:          true,
		NoDuplicates:      true,
		UseOrdinals:       true,
		DisableMethods:    true,
		PreserveSpewState: true,
		SpewState:         mySpewState,
	}

	cs.Fprintln(Stderr, "STRINGS:")
	cs.Fdump(Stderr, STRINGS)
	cs.Fprintln(Stderr, "\nTYPES:")
	cs.Fdump(Stderr, TYPES)
	cs.Fprintln(Stderr, "\nGLOBAL_ENV:")
	cs.Fdump(Stderr, GLOBAL_ENV)
	mySpewState = cs.SpewState
}

func SpewThis(obj interface{}) {
	cs := &spew.ConfigState{
		Indent:            "    ",
		MaxDepth:          30,
		SortKeys:          true,
		SpewKeys:          true,
		NoDuplicates:      true,
		UseOrdinals:       true,
		DisableMethods:    true,
		PreserveSpewState: true,
		SpewState:         mySpewState,
	}

	cs.Fdump(Stderr, obj)
	mySpewState = cs.SpewState
}

func SpewObj(obj interface{}) string {
	cs := &spew.ConfigState{
		Indent:            "    ",
		MaxDepth:          30,
		SortKeys:          true,
		SpewKeys:          true,
		NoDuplicates:      true,
		UseOrdinals:       true,
		DisableMethods:    true,
		PreserveSpewState: true,
		SpewState:         mySpewState,
	}

	res := cs.Sdump(obj)
	mySpewState = cs.SpewState
	return res
}

func InitInternalLibs() {
<<<<<<< HEAD
	internalLibs = map[string]*internalNamespaceInfo{
		"joker.core":        &coreNamespaceInfo,
		"joker.walk":        &walkNamespaceInfo,
		"joker.template":    &templateNamespaceInfo,
		"joker.repl":        &replNamespaceInfo,
		"joker.test":        &testNamespaceInfo,
		"joker.set":         &setNamespaceInfo,
		"joker.tools.cli":   &tools_cliNamespaceInfo,
		"joker.hiccup":      &hiccupNamespaceInfo,
		"joker.better-cond": &better_condNamespaceInfo,
	}
	for _, f := range CoreSourceFiles {
		if _, found := CoreSourceFileInfo[f.Name]; found {
			continue // Linter stuff, not yet supported by gen_code.go
		}
		ns := CoreNameAsNamespaceName(f.Name)
		CoreSourceFileInfo[f.Name] = internalLibs[ns]
		CoreSourceFilename[ns] = f.Filename
=======
	internalLibs = map[string][]byte{
		"joker.walk":        walkData,
		"joker.template":    templateData,
		"joker.repl":        replData,
		"joker.test":        testData,
		"joker.set":         setData,
		"joker.tools.cli":   tools_cliData,
		"joker.hiccup":      hiccupData,
		"joker.better-cond": better_condData,
>>>>>>> 390f051a
	}
}

func ExtractCallable(args []Object, index int) Callable {
	return EnsureCallable(args, index)
}

func ExtractObject(args []Object, index int) Object {
	return args[index]
}

func ExtractString(args []Object, index int) string {
	return EnsureString(args, index).S
}

func ExtractKeyword(args []Object, index int) string {
	return EnsureKeyword(args, index).ToString(false)
}

func ExtractStringable(args []Object, index int) string {
	return EnsureStringable(args, index).S
}

func ExtractStrings(args []Object, index int) []string {
	strs := make([]string, 0)
	for i := index; i < len(args); i++ {
		strs = append(strs, EnsureString(args, i).S)
	}
	return strs
}

func ExtractInt(args []Object, index int) int {
	return EnsureInt(args, index).I
}

func ExtractBoolean(args []Object, index int) bool {
	return EnsureBoolean(args, index).B
}

func ExtractChar(args []Object, index int) rune {
	return EnsureChar(args, index).Ch
}

func ExtractTime(args []Object, index int) time.Time {
	return EnsureTime(args, index).T
}

func ExtractDouble(args []Object, index int) float64 {
	return EnsureDouble(args, index).D
}

func ExtractNumber(args []Object, index int) Number {
	return EnsureNumber(args, index)
}

func ExtractRegex(args []Object, index int) *regexp.Regexp {
	return EnsureRegex(args, index).R
}

func ExtractSeqable(args []Object, index int) Seqable {
	return EnsureSeqable(args, index)
}

func ExtractMap(args []Object, index int) Map {
	return EnsureMap(args, index)
}

func ExtractIOReader(args []Object, index int) io.Reader {
	return Ensureio_Reader(args, index)
}

func ExtractIOWriter(args []Object, index int) io.Writer {
	return Ensureio_Writer(args, index)
}

var procMeta ProcFn = func(args []Object) Object {
	switch obj := args[0].(type) {
	case Meta:
		meta := obj.GetMeta()
		if meta != nil {
			return meta
		}
	case *Type:
		meta := obj.GetMeta()
		if meta != nil {
			return meta
		}
	}
	return NIL
}

var procWithMeta ProcFn = func(args []Object) Object {
	CheckArity(args, 2, 2)
	m := EnsureMeta(args, 0)
	if args[1].Equals(NIL) {
		return args[0]
	}
	return m.WithMeta(EnsureMap(args, 1))
}

var procIsZero ProcFn = func(args []Object) Object {
	n := EnsureNumber(args, 0)
	ops := GetOps(n)
	return Boolean{B: ops.IsZero(n)}
}

var procIsPos ProcFn = func(args []Object) Object {
	n := EnsureNumber(args, 0)
	ops := GetOps(n)
	return Boolean{B: ops.Gt(n, Int{I: 0})}
}

var procIsNeg ProcFn = func(args []Object) Object {
	n := EnsureNumber(args, 0)
	ops := GetOps(n)
	return Boolean{B: ops.Lt(n, Int{I: 0})}
}

var procAdd ProcFn = func(args []Object) Object {
	x := AssertNumber(args[0], "")
	y := AssertNumber(args[1], "")
	ops := GetOps(x).Combine(GetOps(y))
	return ops.Add(x, y)
}

var procAddEx ProcFn = func(args []Object) Object {
	x := AssertNumber(args[0], "")
	y := AssertNumber(args[1], "")
	ops := GetOps(x).Combine(GetOps(y)).Combine(BIGINT_OPS)
	return ops.Add(x, y)
}

var procMultiply ProcFn = func(args []Object) Object {
	x := AssertNumber(args[0], "")
	y := AssertNumber(args[1], "")
	ops := GetOps(x).Combine(GetOps(y))
	return ops.Multiply(x, y)
}

var procMultiplyEx ProcFn = func(args []Object) Object {
	x := AssertNumber(args[0], "")
	y := AssertNumber(args[1], "")
	ops := GetOps(x).Combine(GetOps(y)).Combine(BIGINT_OPS)
	return ops.Multiply(x, y)
}

var procSubtract ProcFn = func(args []Object) Object {
	var a, b Object
	if len(args) == 1 {
		a = Int{I: 0}
		b = args[0]
	} else {
		a = args[0]
		b = args[1]
	}
	ops := GetOps(a).Combine(GetOps(b))
	return ops.Subtract(AssertNumber(a, ""), AssertNumber(b, ""))
}

var procSubtractEx ProcFn = func(args []Object) Object {
	var a, b Object
	if len(args) == 1 {
		a = Int{I: 0}
		b = args[0]
	} else {
		a = args[0]
		b = args[1]
	}
	ops := GetOps(a).Combine(GetOps(b)).Combine(BIGINT_OPS)
	return ops.Subtract(AssertNumber(a, ""), AssertNumber(b, ""))
}

var procDivide ProcFn = func(args []Object) Object {
	x := EnsureNumber(args, 0)
	y := EnsureNumber(args, 1)
	ops := GetOps(x).Combine(GetOps(y))
	return ops.Divide(x, y)
}

var procQuot ProcFn = func(args []Object) Object {
	x := EnsureNumber(args, 0)
	y := EnsureNumber(args, 1)
	ops := GetOps(x).Combine(GetOps(y))
	return ops.Quotient(x, y)
}

var procRem ProcFn = func(args []Object) Object {
	x := EnsureNumber(args, 0)
	y := EnsureNumber(args, 1)
	ops := GetOps(x).Combine(GetOps(y))
	return ops.Rem(x, y)
}

var procBitNot ProcFn = func(args []Object) Object {
	x := AssertInt(args[0], "Bit operation not supported for "+args[0].GetType().ToString(false))
	return Int{I: ^x.I}
}

func AssertInts(args []Object) (Int, Int) {
	x := AssertInt(args[0], "Bit operation not supported for "+args[0].GetType().ToString(false))
	y := AssertInt(args[1], "Bit operation not supported for "+args[1].GetType().ToString(false))
	return x, y
}

var procBitAnd ProcFn = func(args []Object) Object {
	x, y := AssertInts(args)
	return Int{I: x.I & y.I}
}

var procBitOr ProcFn = func(args []Object) Object {
	x, y := AssertInts(args)
	return Int{I: x.I | y.I}
}

var procBitXor ProcFn = func(args []Object) Object {
	x, y := AssertInts(args)
	return Int{I: x.I ^ y.I}
}

var procBitAndNot ProcFn = func(args []Object) Object {
	x, y := AssertInts(args)
	return Int{I: x.I &^ y.I}
}

var procBitClear ProcFn = func(args []Object) Object {
	x, y := AssertInts(args)
	return Int{I: x.I &^ (1 << uint(y.I))}
}

var procBitSet ProcFn = func(args []Object) Object {
	x, y := AssertInts(args)
	return Int{I: x.I | (1 << uint(y.I))}
}

var procBitFlip ProcFn = func(args []Object) Object {
	x, y := AssertInts(args)
	return Int{I: x.I ^ (1 << uint(y.I))}
}

var procBitTest ProcFn = func(args []Object) Object {
	x, y := AssertInts(args)
	return Boolean{B: x.I&(1<<uint(y.I)) != 0}
}

var procBitShiftLeft ProcFn = func(args []Object) Object {
	x, y := AssertInts(args)
	return Int{I: x.I << uint(y.I)}
}

var procBitShiftRight ProcFn = func(args []Object) Object {
	x, y := AssertInts(args)
	return Int{I: x.I >> uint(y.I)}
}

var procUnsignedBitShiftRight ProcFn = func(args []Object) Object {
	x, y := AssertInts(args)
	return Int{I: int(uint(x.I) >> uint(y.I))}
}

var procExInfo ProcFn = func(args []Object) Object {
	CheckArity(args, 2, 3)
	res := &ExInfo{
		rt: RT.clone(),
	}
	res.Add(KEYWORDS.message, EnsureString(args, 0))
	res.Add(KEYWORDS.data, EnsureMap(args, 1))
	if len(args) == 3 {
		res.Add(KEYWORDS.cause, EnsureError(args, 2))
	}
	return res
}

var procExData ProcFn = func(args []Object) Object {
	if ok, res := args[0].(*ExInfo).Get(KEYWORDS.data); ok {
		return res
	}
	return NIL
}

var procExCause ProcFn = func(args []Object) Object {
	if ok, res := args[0].(*ExInfo).Get(KEYWORDS.cause); ok {
		return res
	}
	return NIL
}

var procExMessage ProcFn = func(args []Object) Object {
	return args[0].(Error).Message()
}

var procRegex ProcFn = func(args []Object) Object {
	r, err := regexp.Compile(EnsureString(args, 0).S)
	if err != nil {
		panic(RT.NewError("Invalid regex: " + err.Error()))
	}
	return Regex{R: r}
}

func reGroups(s string, indexes []int) Object {
	if indexes == nil {
		return NIL
	} else if len(indexes) == 2 {
		if indexes[0] == -1 {
			return NIL
		} else {
			return String{S: s[indexes[0]:indexes[1]]}
		}
	} else {
		v := EmptyVector()
		for i := 0; i < len(indexes); i += 2 {
			if indexes[i] == -1 {
				v = v.Conjoin(NIL)
			} else {
				v = v.Conjoin(String{S: s[indexes[i]:indexes[i+1]]})
			}
		}
		return v
	}
}

var procReSeq ProcFn = func(args []Object) Object {
	re := EnsureRegex(args, 0)
	s := EnsureString(args, 1)
	matches := re.R.FindAllStringSubmatchIndex(s.S, -1)
	if matches == nil {
		return NIL
	}
	res := make([]Object, len(matches))
	for i, match := range matches {
		res[i] = reGroups(s.S, match)
	}
	return &ArraySeq{arr: res}
}

var procReFind ProcFn = func(args []Object) Object {
	re := EnsureRegex(args, 0)
	s := EnsureString(args, 1)
	match := re.R.FindStringSubmatchIndex(s.S)
	return reGroups(s.S, match)
}

var procRand ProcFn = func(args []Object) Object {
	r := rand.Float64()
	return Double{D: r}
}

var procIsSpecialSymbol ProcFn = func(args []Object) Object {
	return Boolean{B: IsSpecialSymbol(args[0])}
}

var procSubs ProcFn = func(args []Object) Object {
	s := EnsureString(args, 0).S
	start := EnsureInt(args, 1).I
	slen := utf8.RuneCountInString(s)
	end := slen
	if len(args) > 2 {
		end = EnsureInt(args, 2).I
	}
	if start < 0 || start > slen {
		panic(RT.NewError(fmt.Sprintf("String index out of range: %d", start)))
	}
	if end < 0 || end > slen {
		panic(RT.NewError(fmt.Sprintf("String index out of range: %d", end)))
	}
	return String{S: string([]rune(s)[start:end])}
}

var procIntern ProcFn = func(args []Object) Object {
	ns := EnsureNamespace(args, 0)
	sym := EnsureSymbol(args, 1)
	vr := ns.Intern(sym)
	if len(args) == 3 {
		vr.Value = args[2]
	}
	return vr
}

var procSetMeta ProcFn = func(args []Object) Object {
	vr := EnsureVar(args, 0)
	meta := EnsureMap(args, 1)
	vr.meta = meta
	return NIL
}

var procAtom ProcFn = func(args []Object) Object {
	res := &Atom{
		value: args[0],
	}
	if len(args) > 1 {
		m := NewHashMap(args[1:]...)
		if ok, v := m.Get(KEYWORDS.meta); ok {
			res.meta = AssertMap(v, "")
		}
	}
	return res
}

var procDeref ProcFn = func(args []Object) Object {
	return EnsureDeref(args, 0).Deref()
}

var procSwap ProcFn = func(args []Object) Object {
	a := EnsureAtom(args, 0)
	f := EnsureCallable(args, 1)
	fargs := append([]Object{a.value}, args[2:]...)
	a.value = f.Call(fargs)
	return a.value
}

var procSwapVals ProcFn = func(args []Object) Object {
	a := EnsureAtom(args, 0)
	f := EnsureCallable(args, 1)
	fargs := append([]Object{a.value}, args[2:]...)
	oldValue := a.value
	a.value = f.Call(fargs)
	return NewVectorFrom(oldValue, a.value)
}

var procReset ProcFn = func(args []Object) Object {
	a := EnsureAtom(args, 0)
	a.value = args[1]
	return a.value
}

var procResetVals ProcFn = func(args []Object) Object {
	a := EnsureAtom(args, 0)
	oldValue := a.value
	a.value = args[1]
	return NewVectorFrom(oldValue, a.value)
}

var procAlterMeta ProcFn = func(args []Object) Object {
	r := EnsureRef(args, 0)
	f := EnsureFn(args, 1)
	return r.AlterMeta(f, args[2:])
}

var procResetMeta ProcFn = func(args []Object) Object {
	r := EnsureRef(args, 0)
	m := EnsureMap(args, 1)
	return r.ResetMeta(m)
}

var procEmpty ProcFn = func(args []Object) Object {
	switch c := args[0].(type) {
	case Collection:
		return c.Empty()
	default:
		return NIL
	}
}

var procIsBound ProcFn = func(args []Object) Object {
	vr := EnsureVar(args, 0)
	return Boolean{B: vr.Value != nil}
}

func toNative(obj Object) interface{} {
	switch obj := obj.(type) {
	case Native:
		return obj.Native()
	default:
		return obj.ToString(false)
	}
}

var procFormat ProcFn = func(args []Object) Object {
	s := EnsureString(args, 0)
	objs := args[1:]
	fargs := make([]interface{}, len(objs))
	for i, v := range objs {
		fargs[i] = toNative(v)
	}
	res := fmt.Sprintf(s.S, fargs...)
	return String{S: res}
}

var procList ProcFn = func(args []Object) Object {
	return NewListFrom(args...)
}

var procCons ProcFn = func(args []Object) Object {
	CheckArity(args, 2, 2)
	s := EnsureSeqable(args, 1).Seq()
	return s.Cons(args[0])
}

var procFirst ProcFn = func(args []Object) Object {
	CheckArity(args, 1, 1)
	s := EnsureSeqable(args, 0).Seq()
	return s.First()
}

var procNext ProcFn = func(args []Object) Object {
	CheckArity(args, 1, 1)
	s := EnsureSeqable(args, 0).Seq()
	res := s.Rest()
	if res.IsEmpty() {
		return NIL
	}
	return res
}

var procRest ProcFn = func(args []Object) Object {
	CheckArity(args, 1, 1)
	s := EnsureSeqable(args, 0).Seq()
	return s.Rest()
}

var procConj ProcFn = func(args []Object) Object {
	switch c := args[0].(type) {
	case Conjable:
		return c.Conj(args[1])
	case Seq:
		return c.Cons(args[1])
	default:
		panic(RT.NewError("conj's first argument must be a collection, got " + c.GetType().ToString(false)))
	}
}

var procSeq ProcFn = func(args []Object) Object {
	CheckArity(args, 1, 1)
	s := EnsureSeqable(args, 0).Seq()
	if s.IsEmpty() {
		return NIL
	}
	return s
}

var procIsInstance ProcFn = func(args []Object) Object {
	CheckArity(args, 2, 2)
	t := EnsureType(args, 0)
	return Boolean{B: IsInstance(t, args[1])}
}

var procAssoc ProcFn = func(args []Object) Object {
	return EnsureAssociative(args, 0).Assoc(args[1], args[2])
}

var procEquals ProcFn = func(args []Object) Object {
	return Boolean{B: args[0].Equals(args[1])}
}

var procCount ProcFn = func(args []Object) Object {
	switch obj := args[0].(type) {
	case Counted:
		return Int{I: obj.Count()}
	default:
		s := AssertSeqable(obj, "count not supported on this type: "+obj.GetType().ToString(false))
		return Int{I: SeqCount(s.Seq())}
	}
}

var procSubvec ProcFn = func(args []Object) Object {
	// TODO: implement proper Subvector structure
	v := EnsureVector(args, 0)
	start := EnsureInt(args, 1).I
	end := EnsureInt(args, 2).I
	if start > end {
		panic(RT.NewError(fmt.Sprintf("subvec's start index (%d) is greater than end index (%d)", start, end)))
	}
	subv := make([]Object, 0, end-start)
	for i := start; i < end; i++ {
		subv = append(subv, v.at(i))
	}
	return NewVectorFrom(subv...)
}

var procCast ProcFn = func(args []Object) Object {
	t := EnsureType(args, 0)
	if t.reflectType.Kind() == reflect.Interface &&
		args[1].GetType().reflectType.Implements(t.reflectType) ||
		args[1].GetType().reflectType == t.reflectType {
		return args[1]
	}
	panic(RT.NewError("Cannot cast " + args[1].GetType().ToString(false) + " to " + t.ToString(false)))
}

var procVec ProcFn = func(args []Object) Object {
	return NewVectorFromSeq(EnsureSeqable(args, 0).Seq())
}

var procHashMap ProcFn = func(args []Object) Object {
	if len(args)%2 != 0 {
		panic(RT.NewError("No value supplied for key " + args[len(args)-1].ToString(false)))
	}
	return NewHashMap(args...)
}

var procHashSet ProcFn = func(args []Object) Object {
	res := EmptySet()
	for i := 0; i < len(args); i++ {
		res.Add(args[i])
	}
	return res
}

var procStr ProcFn = func(args []Object) Object {
	var buffer bytes.Buffer
	for _, obj := range args {
		if !obj.Equals(NIL) {
			t := obj.GetType()
			// TODO: this is a hack. Rethink escape parameter in ToString
			escaped := (t == TYPE.String) || (t == TYPE.Char) || (t == TYPE.Regex)
			buffer.WriteString(obj.ToString(!escaped))
		}
	}
	return String{S: buffer.String()}
}

var procSymbol ProcFn = func(args []Object) Object {
	if len(args) == 1 {
		return MakeSymbol(EnsureString(args, 0).S)
	}
	var ns *string = nil
	if !args[0].Equals(NIL) {
		ns = STRINGS.Intern(EnsureString(args, 0).S)
	}
	return Symbol{
		ns:   ns,
		name: STRINGS.Intern(EnsureString(args, 1).S),
	}
}

var procKeyword ProcFn = func(args []Object) Object {
	if len(args) == 1 {
		switch obj := args[0].(type) {
		case String:
			return MakeKeyword(obj.S)
		case Symbol:
			return Keyword{
				ns:   obj.ns,
				name: obj.name,
				hash: hashSymbol(obj.ns, obj.name) ^ KeywordHashMask,
			}
		default:
			return NIL
		}
	}
	var ns *string = nil
	if !args[0].Equals(NIL) {
		ns = STRINGS.Intern(EnsureString(args, 0).S)
	}
	name := STRINGS.Intern(EnsureString(args, 1).S)
	return Keyword{
		ns:   ns,
		name: name,
		hash: hashSymbol(ns, name) ^ KeywordHashMask,
	}
}

var procGensym ProcFn = func(args []Object) Object {
	return genSym(EnsureString(args, 0).S, "")
}

var procApply ProcFn = func(args []Object) Object {
	// TODO:
	// Stacktrace is broken. Need to somehow know
	// the name of the function passed ...
	f := EnsureCallable(args, 0)
	return f.Call(ToSlice(EnsureSeqable(args, 1).Seq()))
}

var procLazySeq ProcFn = func(args []Object) Object {
	return &LazySeq{
		fn: args[0].(*Fn),
	}
}

var procDelay ProcFn = func(args []Object) Object {
	return &Delay{
		fn: args[0].(*Fn),
	}
}

var procForce ProcFn = func(args []Object) Object {
	switch d := args[0].(type) {
	case *Delay:
		return d.Force()
	default:
		return d
	}
}

var procIdentical ProcFn = func(args []Object) Object {
	return Boolean{B: args[0] == args[1]}
}

var procCompare ProcFn = func(args []Object) Object {
	k1, k2 := args[0], args[1]
	if k1.Equals(k2) {
		return Int{I: 0}
	}
	switch k2.(type) {
	case Nil:
		return Int{I: 1}
	}
	switch k1 := k1.(type) {
	case Nil:
		return Int{I: -1}
	case Comparable:
		return Int{I: k1.Compare(k2)}
	}
	panic(RT.NewError(fmt.Sprintf("%s (type: %s) is not a Comparable", k1.ToString(true), k1.GetType().ToString(false))))
}

var procInt ProcFn = func(args []Object) Object {
	switch obj := args[0].(type) {
	case Char:
		return Int{I: int(obj.Ch)}
	case Number:
		return obj.Int()
	default:
		panic(RT.NewError(fmt.Sprintf("Cannot cast %s (type: %s) to Int", obj.ToString(true), obj.GetType().ToString(false))))
	}
}

var procNumber ProcFn = func(args []Object) Object {
	return AssertNumber(args[0], fmt.Sprintf("Cannot cast %s (type: %s) to Number", args[0].ToString(true), args[0].GetType().ToString(false)))
}

var procDouble ProcFn = func(args []Object) Object {
	n := AssertNumber(args[0], fmt.Sprintf("Cannot cast %s (type: %s) to Double", args[0].ToString(true), args[0].GetType().ToString(false)))
	return n.Double()
}

var procChar ProcFn = func(args []Object) Object {
	switch c := args[0].(type) {
	case Char:
		return c
	case Number:
		i := c.Int().I
		if i < MIN_RUNE || i > MAX_RUNE {
			panic(RT.NewError(fmt.Sprintf("Value out of range for char: %d", i)))
		}
		return Char{Ch: rune(i)}
	default:
		panic(RT.NewError(fmt.Sprintf("Cannot cast %s (type: %s) to Char", c.ToString(true), c.GetType().ToString(false))))
	}
}

var procBoolean ProcFn = func(args []Object) Object {
	return Boolean{B: ToBool(args[0])}
}

var procNumerator ProcFn = func(args []Object) Object {
	bi := EnsureRatio(args, 0).r.Num()
	return &BigInt{b: *bi}
}

var procDenominator ProcFn = func(args []Object) Object {
	bi := EnsureRatio(args, 0).r.Denom()
	return &BigInt{b: *bi}
}

var procBigInt ProcFn = func(args []Object) Object {
	switch n := args[0].(type) {
	case Number:
		return &BigInt{b: *n.BigInt()}
	case String:
		bi := big.Int{}
		if _, ok := bi.SetString(n.S, 10); ok {
			return &BigInt{b: bi}
		}
		panic(RT.NewError("Invalid number format " + n.S))
	default:
		panic(RT.NewError(fmt.Sprintf("Cannot cast %s (type: %s) to BigInt", n.ToString(true), n.GetType().ToString(false))))
	}
}

var procBigFloat ProcFn = func(args []Object) Object {
	switch n := args[0].(type) {
	case Number:
		return &BigFloat{b: *n.BigFloat()}
	case String:
		b := big.Float{}
		if _, ok := b.SetString(n.S); ok {
			return &BigFloat{b: b}
		}
		panic(RT.NewError("Invalid number format " + n.S))
	default:
		panic(RT.NewError(fmt.Sprintf("Cannot cast %s (type: %s) to BigFloat", n.ToString(true), n.GetType().ToString(false))))
	}
}

var procNth ProcFn = func(args []Object) Object {
	n := EnsureNumber(args, 1).Int().I
	switch coll := args[0].(type) {
	case Indexed:
		if len(args) == 3 {
			return coll.TryNth(n, args[2])
		}
		return coll.Nth(n)
	case Nil:
		return NIL
	case Sequential:
		switch coll := args[0].(type) {
		case Seqable:
			if len(args) == 3 {
				return SeqTryNth(coll.Seq(), n, args[2])
			}
			return SeqNth(coll.Seq(), n)
		}
	}
	panic(RT.NewError("nth not supported on this type: " + args[0].GetType().ToString(false)))
}

var procLt ProcFn = func(args []Object) Object {
	a := AssertNumber(args[0], "")
	b := AssertNumber(args[1], "")
	return Boolean{B: GetOps(a).Combine(GetOps(b)).Lt(a, b)}
}

var procLte ProcFn = func(args []Object) Object {
	a := AssertNumber(args[0], "")
	b := AssertNumber(args[1], "")
	return Boolean{B: GetOps(a).Combine(GetOps(b)).Lte(a, b)}
}

var procGt ProcFn = func(args []Object) Object {
	a := AssertNumber(args[0], "")
	b := AssertNumber(args[1], "")
	return Boolean{B: GetOps(a).Combine(GetOps(b)).Gt(a, b)}
}

var procGte ProcFn = func(args []Object) Object {
	a := AssertNumber(args[0], "")
	b := AssertNumber(args[1], "")
	return Boolean{B: GetOps(a).Combine(GetOps(b)).Gte(a, b)}
}

var procEq ProcFn = func(args []Object) Object {
	a := AssertNumber(args[0], "")
	b := AssertNumber(args[1], "")
	return MakeBoolean(numbersEq(a, b))
}

var procMax ProcFn = func(args []Object) Object {
	a := AssertNumber(args[0], "")
	b := AssertNumber(args[1], "")
	return Max(a, b)
}

var procMin ProcFn = func(args []Object) Object {
	a := AssertNumber(args[0], "")
	b := AssertNumber(args[1], "")
	return Min(a, b)
}

var procIncEx ProcFn = func(args []Object) Object {
	x := EnsureNumber(args, 0)
	ops := GetOps(x).Combine(BIGINT_OPS)
	return ops.Add(x, Int{I: 1})
}

var procDecEx ProcFn = func(args []Object) Object {
	x := EnsureNumber(args, 0)
	ops := GetOps(x).Combine(BIGINT_OPS)
	return ops.Subtract(x, Int{I: 1})
}

var procInc ProcFn = func(args []Object) Object {
	x := EnsureNumber(args, 0)
	ops := GetOps(x).Combine(INT_OPS)
	return ops.Add(x, Int{I: 1})
}

var procDec ProcFn = func(args []Object) Object {
	x := EnsureNumber(args, 0)
	ops := GetOps(x).Combine(INT_OPS)
	return ops.Subtract(x, Int{I: 1})
}

var procPeek ProcFn = func(args []Object) Object {
	s := AssertStack(args[0], "")
	return s.Peek()
}

var procPop ProcFn = func(args []Object) Object {
	s := AssertStack(args[0], "")
	return s.Pop().(Object)
}

var procContains ProcFn = func(args []Object) Object {
	switch c := args[0].(type) {
	case Gettable:
		ok, _ := c.Get(args[1])
		if ok {
			return Boolean{B: true}
		}
		return Boolean{B: false}
	}
	panic(RT.NewError("contains? not supported on type " + args[0].GetType().ToString(false)))
}

var procGet ProcFn = func(args []Object) Object {
	switch c := args[0].(type) {
	case Gettable:
		ok, v := c.Get(args[1])
		if ok {
			return v
		}
	}
	if len(args) == 3 {
		return args[2]
	}
	return NIL
}

var procDissoc ProcFn = func(args []Object) Object {
	return EnsureMap(args, 0).Without(args[1])
}

var procDisj ProcFn = func(args []Object) Object {
	return EnsureSet(args, 0).Disjoin(args[1])
}

var procFind ProcFn = func(args []Object) Object {
	res := EnsureAssociative(args, 0).EntryAt(args[1])
	if res == nil {
		return NIL
	}
	return res
}

var procKeys ProcFn = func(args []Object) Object {
	return EnsureMap(args, 0).Keys()
}

var procVals ProcFn = func(args []Object) Object {
	return EnsureMap(args, 0).Vals()
}

var procRseq ProcFn = func(args []Object) Object {
	return EnsureReversible(args, 0).Rseq()
}

var procName ProcFn = func(args []Object) Object {
	return String{S: EnsureNamed(args, 0).Name()}
}

var procNamespace ProcFn = func(args []Object) Object {
	ns := EnsureNamed(args, 0).Namespace()
	if ns == "" {
		return NIL
	}
	return String{S: ns}
}

var procFindVar ProcFn = func(args []Object) Object {
	sym := EnsureSymbol(args, 0)
	if sym.ns == nil {
		panic(RT.NewError("find-var argument must be namespace-qualified symbol"))
	}
	if v, ok := GLOBAL_ENV.Resolve(sym); ok {
		return v
	}
	return NIL
}

var procSort ProcFn = func(args []Object) Object {
	cmp := EnsureComparator(args, 0)
	coll := EnsureSeqable(args, 1)
	s := SortableSlice{
		s:   ToSlice(coll.Seq()),
		cmp: cmp,
	}
	sort.Sort(s)
	return &ArraySeq{arr: s.s}
}

var procEval ProcFn = func(args []Object) Object {
	parseContext := &ParseContext{GlobalEnv: GLOBAL_ENV}
	expr := Parse(args[0], parseContext)
	return Eval(expr, nil)
}

var procType ProcFn = func(args []Object) Object {
	return args[0].GetType()
}

var procPprint ProcFn = func(args []Object) Object {
	obj := args[0]
	w := Assertio_Writer(GLOBAL_ENV.stdout.Value, "")
	pprintObject(obj, 0, w)
	fmt.Fprint(w, "\n")
	return NIL
}

func PrintObject(obj Object, w io.Writer) {
	printReadably := ToBool(GLOBAL_ENV.printReadably.Value)
	switch obj := obj.(type) {
	case Printer:
		obj.Print(w, printReadably)
	default:
		fmt.Fprint(w, obj.ToString(printReadably))
	}
}

var procPr ProcFn = func(args []Object) Object {
	n := len(args)
	if n > 0 {
		f := Assertio_Writer(GLOBAL_ENV.stdout.Value, "")
		for _, arg := range args[:n-1] {
			PrintObject(arg, f)
			fmt.Fprint(f, " ")
		}
		PrintObject(args[n-1], f)
	}
	return NIL
}

var procNewline ProcFn = func(args []Object) Object {
	f := Assertio_Writer(GLOBAL_ENV.stdout.Value, "")
	fmt.Fprintln(f)
	return NIL
}

var procFlush ProcFn = func(args []Object) Object {
	switch f := args[0].(type) {
	case *File:
		f.Sync()
	}
	return NIL
}

func readFromReader(reader io.RuneReader) Object {
	r := NewReader(reader, "<>")
	obj, err := TryRead(r)
	PanicOnErr(err)
	return obj
}

var procRead ProcFn = func(args []Object) Object {
	f := Ensureio_RuneReader(args, 0)
	return readFromReader(f)
}

var procReadString ProcFn = func(args []Object) Object {
	CheckArity(args, 1, 1)
	return readFromReader(strings.NewReader(EnsureString(args, 0).S))
}

func readLine(r StringReader) (s string, e error) {
	s, e = r.ReadString('\n')
	if e == nil {
		l := len(s)
		if s[l-1] == '\n' {
			l -= 1
			if l > 0 && s[l-1] == '\r' {
				l -= 1
			}
		}
		s = s[0:l]
	} else if s != "" && e == io.EOF {
		e = nil
	}
	return
}

var procReadLine ProcFn = func(args []Object) Object {
	CheckArity(args, 0, 0)
	f := AssertStringReader(GLOBAL_ENV.stdin.Value, "")
	line, err := readLine(f)
	if err != nil {
		return NIL
	}
	return String{S: line}
}

var procReaderReadLine ProcFn = func(args []Object) Object {
	CheckArity(args, 1, 1)
	rdr := EnsureStringReader(args, 0)
	line, err := readLine(rdr)
	if err != nil {
		return NIL
	}
	return String{S: line}
}

var procNanoTime ProcFn = func(args []Object) Object {
	return &BigInt{b: *big.NewInt(time.Now().UnixNano())}
}

var procMacroexpand1 ProcFn = func(args []Object) Object {
	switch s := args[0].(type) {
	case Seq:
		parseContext := &ParseContext{GlobalEnv: GLOBAL_ENV}
		return macroexpand1(s, parseContext)
	default:
		return s
	}
}

func loadReader(reader *Reader) (Object, error) {
	parseContext := &ParseContext{GlobalEnv: GLOBAL_ENV}
	var lastObj Object = NIL
	for {
		obj, err := TryRead(reader)
		if err == io.EOF {
			return lastObj, nil
		}
		if err != nil {
			return nil, err
		}
		expr, err := TryParse(obj, parseContext)
		if err != nil {
			return nil, err
		}
		lastObj, err = TryEval(expr)
		if err != nil {
			return nil, err
		}
	}
}

var procLoadString ProcFn = func(args []Object) Object {
	s := EnsureString(args, 0)
	obj, err := loadReader(NewReader(strings.NewReader(s.S), "<string>"))
	if err != nil {
		panic(err)
	}
	return obj
}

var procFindNamespace ProcFn = func(args []Object) Object {
	ns := GLOBAL_ENV.FindNamespace(EnsureSymbol(args, 0))
	if ns == nil {
		return NIL
	}
	return ns
}

var procCreateNamespace ProcFn = func(args []Object) Object {
	sym := EnsureSymbol(args, 0)
	res := GLOBAL_ENV.EnsureNamespace(sym)
	// In linter mode the latest create-ns call overrides position info.
	// This is for the cases when (ns ...) is called in .jokerd/linter.clj file and alike.
	// Also, isUsed needs to be reset in this case.
	if LINTER_MODE {
		res.Name = res.Name.WithInfo(sym.GetInfo()).(Symbol)
		res.isUsed = false
	}
	return res
}

var procInjectNamespace ProcFn = func(args []Object) Object {
	sym := EnsureSymbol(args, 0)
	ns := GLOBAL_ENV.EnsureNamespace(sym)
	ns.isUsed = true
	ns.isGloballyUsed = true
	return ns
}

var procRemoveNamespace ProcFn = func(args []Object) Object {
	ns := GLOBAL_ENV.RemoveNamespace(EnsureSymbol(args, 0))
	if ns == nil {
		return NIL
	}
	return ns
}

var procAllNamespaces ProcFn = func(args []Object) Object {
	s := make([]Object, 0, len(GLOBAL_ENV.Namespaces))
	for _, ns := range GLOBAL_ENV.Namespaces {
		s = append(s, ns)
	}
	return &ArraySeq{arr: s}
}

var procNamespaceName ProcFn = func(args []Object) Object {
	return EnsureNamespace(args, 0).Name
}

var procNamespaceMap ProcFn = func(args []Object) Object {
	r := &ArrayMap{}
	for k, v := range EnsureNamespace(args, 0).mappings {
		r.Add(MakeSymbol(*k), v)
	}
	return r
}

var procNamespaceUnmap ProcFn = func(args []Object) Object {
	ns := EnsureNamespace(args, 0)
	sym := EnsureSymbol(args, 1)
	if sym.ns != nil {
		panic(RT.NewError("Can't unintern namespace-qualified symbol"))
	}
	delete(ns.mappings, sym.name)
	return NIL
}

var procVarNamespace ProcFn = func(args []Object) Object {
	v := EnsureVar(args, 0)
	return v.ns
}

var procRefer ProcFn = func(args []Object) Object {
	ns := EnsureNamespace(args, 0)
	sym := EnsureSymbol(args, 1)
	v := EnsureVar(args, 2)
	return ns.Refer(sym, v)
}

var procAlias ProcFn = func(args []Object) Object {
	EnsureNamespace(args, 0).AddAlias(EnsureSymbol(args, 1), EnsureNamespace(args, 2))
	return NIL
}

var procNamespaceAliases ProcFn = func(args []Object) Object {
	r := &ArrayMap{}
	for k, v := range EnsureNamespace(args, 0).aliases {
		r.Add(MakeSymbol(*k), v)
	}
	return r
}

var procNamespaceUnalias ProcFn = func(args []Object) Object {
	ns := EnsureNamespace(args, 0)
	sym := EnsureSymbol(args, 1)
	if sym.ns != nil {
		panic(RT.NewError("Alias can't be namespace-qualified"))
	}
	delete(ns.aliases, sym.name)
	return NIL
}

var procVarGet ProcFn = func(args []Object) Object {
	return EnsureVar(args, 0).Resolve()
}

var procVarSet ProcFn = func(args []Object) Object {
	EnsureVar(args, 0).Value = args[1]
	return args[1]
}

var procNsResolve ProcFn = func(args []Object) Object {
	ns := EnsureNamespace(args, 0)
	sym := EnsureSymbol(args, 1)
	if sym.ns == nil && TYPES[sym.name] != nil {
		return TYPES[sym.name]
	}
	if vr, ok := GLOBAL_ENV.ResolveIn(ns, sym); ok {
		return vr
	}
	return NIL
}

var procArrayMap ProcFn = func(args []Object) Object {
	if len(args)%2 == 1 {
		panic(RT.NewError("No value supplied for key " + args[len(args)-1].ToString(false)))
	}
	res := EmptyArrayMap()
	for i := 0; i < len(args); i += 2 {
		res.Set(args[i], args[i+1])
	}
	return res
}

const bufferHashMask uint32 = 0x5ed19e84

var procBuffer ProcFn = func(args []Object) Object {
	if len(args) > 0 {
		s := EnsureString(args, 0)
		return MakeBuffer(bytes.NewBufferString(s.S))
	}
	return MakeBuffer(&bytes.Buffer{})
}

var procBufferedReader ProcFn = func(args []Object) Object {
	switch rdr := args[0].(type) {
	case io.Reader:
		return MakeBufferedReader(rdr)
	default:
		panic(RT.NewArgTypeError(0, args[0], "IOReader"))
	}
}

var procSlurp ProcFn = func(args []Object) Object {
	b, err := ioutil.ReadFile(EnsureString(args, 0).S)
	PanicOnErr(err)
	return String{S: string(b)}
}

var procSpit ProcFn = func(args []Object) Object {
	filename := EnsureString(args, 0)
	content := EnsureString(args, 1)
	opts := EnsureMap(args, 2)
	appendFile := false
	if ok, append := opts.Get(MakeKeyword("append")); ok {
		appendFile = ToBool(append)
	}
	flags := os.O_CREATE | os.O_WRONLY
	if appendFile {
		flags |= os.O_APPEND
	} else {
		flags |= os.O_TRUNC
	}
	f, err := os.OpenFile(filename.S, flags, 0644)
	PanicOnErr(err)
	defer f.Close()
	_, err = f.WriteString(content.S)
	PanicOnErr(err)
	return NIL
}

var procShuffle ProcFn = func(args []Object) Object {
	s := ToSlice(EnsureSeqable(args, 0).Seq())
	for i := range s {
		j := rand.Intn(i + 1)
		s[i], s[j] = s[j], s[i]
	}
	return NewVectorFrom(s...)
}

var procIsRealized ProcFn = func(args []Object) Object {
	return Boolean{B: EnsurePending(args, 0).IsRealized()}
}

var procDeriveInfo ProcFn = func(args []Object) Object {
	dest := args[0]
	src := args[1]
	return dest.WithInfo(src.GetInfo())
}

var procJokerVersion ProcFn = func(args []Object) Object {
	return String{S: VERSION[1:]}
}

var procHash ProcFn = func(args []Object) Object {
	return Int{I: int(args[0].Hash())}
}

func loadFile(filename string) Object {
	var reader *Reader
	f, err := os.Open(filename)
	PanicOnErr(err)
	reader = NewReader(bufio.NewReader(f), filename)
	ProcessReaderFromEval(reader, filename)
	return NIL
}

var procLoadFile ProcFn = func(args []Object) Object {
	filename := EnsureString(args, 0)
	return loadFile(filename.S)
}

var procLoadLibFromPath ProcFn = func(args []Object) Object {
	libname := EnsureSymbol(args, 0).Name()
	pathname := EnsureString(args, 1).S
	if info := internalLibs[libname]; info != nil {
		processNamespaceInfo(info, libname)
		return NIL
	}
	cp := GLOBAL_ENV.classPath.Value
	cpvec := AssertVector(cp, "*classpath* must be a Vector, not a "+cp.GetType().ToString(false))
	count := cpvec.Count()
	var f *os.File
	var err error
	var canonicalErr error
	var filename string
	for i := 0; i < count; i++ {
		elem := cpvec.at(i)
		cpelem := AssertString(elem, "*classpath* must contain only Strings, not a "+elem.GetType().ToString(false)+" (at element "+strconv.Itoa(i)+")")
		s := cpelem.S
		if s == "" {
			filename = pathname
		} else {
			filename = filepath.Join(s, filepath.Join(strings.Split(libname, ".")...)) + ".joke" // could cache inner join....
		}
		f, err = os.Open(filename)
		if err == nil {
			canonicalErr = nil
			break
		}
		if s == "" {
			canonicalErr = err
		}
	}
	PanicOnErr(canonicalErr)
	PanicOnErr(err)
	reader := NewReader(bufio.NewReader(f), filename)
	ProcessReaderFromEval(reader, filename)
	return NIL
}

var procReduceKv ProcFn = func(args []Object) Object {
	f := EnsureCallable(args, 0)
	init := args[1]
	coll := EnsureKVReduce(args, 2)
	return coll.kvreduce(f, init)
}

var procIndexOf ProcFn = func(args []Object) Object {
	s := EnsureString(args, 0)
	ch := EnsureChar(args, 1)
	for i, r := range s.S {
		if r == ch.Ch {
			return Int{I: i}
		}
	}
	return Int{I: -1}
}

func libExternalPath(sym Symbol) (path string, ok bool) {
	nsSourcesVar, _ := GLOBAL_ENV.Resolve(MakeSymbol("joker.core/*ns-sources*"))
	nsSources := ToSlice(nsSourcesVar.Value.(*Vector).Seq())

	var sourceKey string
	var sourceMap Map
	for _, source := range nsSources {
		sourceKey = source.(*Vector).Nth(0).ToString(false)
		match, _ := regexp.MatchString(sourceKey, sym.Name())
		if match {
			sourceMap = source.(*Vector).Nth(1).(Map)
			break
		}
	}
	if sourceMap != nil {
		ok, url := sourceMap.Get(MakeKeyword("url"))
		if !ok {
			panic(RT.NewError("Key :url not found in ns-sources for: " + sourceKey))
		} else {
			return externalSourceToPath(sym.Name(), url.ToString(false)), true
		}
	}
	return
}

var procLibPath ProcFn = func(args []Object) Object {
	sym := EnsureSymbol(args, 0)
	var path string

	path, ok := libExternalPath(sym)

	if !ok {
		var file string
		if GLOBAL_ENV.file.Value == nil {
			var err error
			file, err = filepath.Abs("user")
			PanicOnErr(err)
		} else {
			file = AssertString(GLOBAL_ENV.file.Value, "").S
		}
		ns := GLOBAL_ENV.CurrentNamespace().Name

		parts := strings.Split(ns.Name(), ".")
		for _ = range parts {
			file, _ = filepath.Split(file)
			file = file[:len(file)-1]
		}
		path = filepath.Join(append([]string{file}, strings.Split(sym.Name(), ".")...)...) + ".joke"
	}
	return String{S: path}
}

var procInternFakeVar ProcFn = func(args []Object) Object {
	nsSym := EnsureSymbol(args, 0)
	sym := EnsureSymbol(args, 1)
	isMacro := ToBool(args[2])
	res := InternFakeSymbol(GLOBAL_ENV.FindNamespace(nsSym), sym)
	res.isMacro = isMacro
	return res
}

var procParse ProcFn = func(args []Object) Object {
	lm, _ := GLOBAL_ENV.Resolve(MakeSymbol("joker.core/*linter-mode*"))
	lm.Value = Boolean{B: true}
	LINTER_MODE = true
	defer func() {
		LINTER_MODE = false
		lm.Value = Boolean{B: false}
	}()
	parseContext := &ParseContext{GlobalEnv: GLOBAL_ENV}
	res := Parse(args[0], parseContext)
	return res.Dump(false)
}

var procTypes ProcFn = func(args []Object) Object {
	CheckArity(args, 0, 0)
	res := EmptyArrayMap()
	for k, v := range TYPES {
		res.Add(String{S: *k}, v)
	}
	return res
}

var procCreateChan ProcFn = func(args []Object) Object {
	CheckArity(args, 1, 1)
	n := EnsureInt(args, 0)
	ch := make(chan FutureResult, n.I)
	return MakeChannel(ch)
}

var procCloseChan ProcFn = func(args []Object) Object {
	CheckArity(args, 1, 1)
	EnsureChannel(args, 0).Close()
	return NIL
}

var procSend ProcFn = func(args []Object) (obj Object) {
	CheckArity(args, 2, 2)
	ch := EnsureChannel(args, 0)
	v := args[1]
	if v.Equals(NIL) {
		panic(RT.NewError("Can't put nil on channel"))
	}
	if ch.isClosed {
		return MakeBoolean(false)
	}
	obj = MakeBoolean(true)
	defer func() {
		if r := recover(); r != nil {
			RT.GIL.Lock()
			obj = MakeBoolean(false)
		}
	}()
	RT.GIL.Unlock()
	ch.ch <- MakeFutureResult(v, nil)
	RT.GIL.Lock()
	return
}

var procReceive ProcFn = func(args []Object) Object {
	CheckArity(args, 1, 1)
	ch := EnsureChannel(args, 0)
	RT.GIL.Unlock()
	res, ok := <-ch.ch
	RT.GIL.Lock()
	if !ok {
		return NIL
	}
	if res.err != nil {
		panic(res.err)
	}
	return res.value
}

var procGo ProcFn = func(args []Object) Object {
	CheckArity(args, 1, 1)
	f := EnsureCallable(args, 0)
	ch := MakeChannel(make(chan FutureResult, 1))
	go func() {

		defer func() {
			if r := recover(); r != nil {
				switch r := r.(type) {
				case Error:
					ch.ch <- MakeFutureResult(NIL, r)
					ch.Close()
				default:
					RT.GIL.Unlock()
					panic(r)
				}
			}
			RT.GIL.Unlock()
		}()

		RT.GIL.Lock()
		res := f.Call([]Object{})
		ch.ch <- MakeFutureResult(res, nil)
		ch.Close()
	}()
	return ch
}

var procGoSpew ProcFn = func(args []Object) (res Object) {
	res = NIL
	CheckArity(args, 1, 2)
	defer func() {
		if r := recover(); r != nil {
			fmt.Fprintf(Stderr, "Error: %v\n", r)
		}
	}()
	scs := spew.NewDefaultConfig()
	if len(args) > 1 {
		m := ExtractMap(args, 1)
		if yes, k := m.Get(MakeKeyword("Indent")); yes {
			scs.Indent = k.(Native).Native().(string)
		}
		if yes, k := m.Get(MakeKeyword("MaxDepth")); yes {
			scs.MaxDepth = k.(Native).Native().(int)
		}
		if yes, k := m.Get(MakeKeyword("DisableMethods")); yes {
			scs.DisableMethods = k.(Native).Native().(bool)
		}
		if yes, k := m.Get(MakeKeyword("DisablePointerMethods")); yes {
			scs.DisablePointerMethods = k.(Native).Native().(bool)
		}
		if yes, k := m.Get(MakeKeyword("DisablePointerAddresses")); yes {
			scs.DisablePointerAddresses = k.(Native).Native().(bool)
		}
		if yes, k := m.Get(MakeKeyword("DisableCapacities")); yes {
			scs.DisableCapacities = k.(Native).Native().(bool)
		}
		if yes, k := m.Get(MakeKeyword("ContinueOnMethod")); yes {
			scs.ContinueOnMethod = k.(Native).Native().(bool)
		}
		if yes, k := m.Get(MakeKeyword("SortKeys")); yes {
			scs.SortKeys = k.(Native).Native().(bool)
		}
		if yes, k := m.Get(MakeKeyword("SpewKeys")); yes {
			scs.SpewKeys = k.(Native).Native().(bool)
		}
		if yes, k := m.Get(MakeKeyword("NoDuplicates")); yes {
			scs.NoDuplicates = k.(Native).Native().(bool)
		}
		if yes, k := m.Get(MakeKeyword("UseOrdinals")); yes {
			scs.UseOrdinals = k.(Native).Native().(bool)
		}
	}
	scs.Fdump(Stderr, args[0])
	return
}

func PackReader(reader *Reader, filename string) ([]byte, error) {
	var p []byte
	packEnv := NewPackEnv()
	parseContext := &ParseContext{GlobalEnv: GLOBAL_ENV}
	if filename != "" {
		currentFilename := parseContext.GlobalEnv.file.Value
		defer func() {
			parseContext.GlobalEnv.file.Value = currentFilename
		}()
		s, err := filepath.Abs(filename)
		PanicOnErr(err)
		parseContext.GlobalEnv.file.Value = String{S: s}
	}
	defer func() { finalizeNamespace() }()
	for {
		obj, err := TryRead(reader)
		if err == io.EOF {
			var hp []byte
			hp = packEnv.Pack(hp)
			return append(hp, p...), nil
		}
		if err != nil {
			fmt.Fprintln(Stderr, err)
			return nil, err
		}
		expr, err := TryParse(obj, parseContext)
		if err != nil {
			fmt.Fprintln(Stderr, err)
			return nil, err
		}
		p = expr.Pack(p, packEnv)
		_, err = TryEval(expr)
		if err != nil {
			fmt.Fprintln(Stderr, err)
			return nil, err
		}
	}
}

var procIncProblemCount ProcFn = func(args []Object) Object {
	PROBLEM_COUNT++
	return NIL
}

func ProcessReader(reader *Reader, filename string, phase Phase) error {
	parseContext := &ParseContext{GlobalEnv: GLOBAL_ENV}
	if filename != "" {
		currentFilename := parseContext.GlobalEnv.file.Value
		defer func() {
			parseContext.GlobalEnv.file.Value = currentFilename
		}()
		s, err := filepath.Abs(filename)
		PanicOnErr(err)
		parseContext.GlobalEnv.file.Value = String{S: s}
	}
	for {
		obj, err := TryRead(reader)
		if err == io.EOF {
			return nil
		}
		if err != nil {
			fmt.Fprintln(Stderr, err)
			return err
		}
		if phase == READ {
			continue
		}
		if Verbose > 2 {
			fmt.Fprintln(Stderr, "\nprocs.go/ProcessReader: TRYPARSE:")
			SpewThis(obj)
		}
		expr, err := TryParse(obj, parseContext)
		if err != nil {
			fmt.Fprintln(Stderr, err)
			return err
		}
		if phase == PARSE {
			continue
		}
		if Verbose > 2 {
			fmt.Fprintln(Stderr, "\nprocs.go/ProcessReader: TRYEVAL:")
			SpewThis(expr)
		}
		obj, err = TryEval(expr)
		if err != nil {
			fmt.Fprintln(Stderr, err)
			return err
		}
		if phase == EVAL {
			continue
		}
		if _, ok := obj.(Nil); !ok {
			fmt.Fprintln(Stdout, obj.ToString(true))
		}
	}
}

func ProcessReaderFromEval(reader *Reader, filename string) {
	parseContext := &ParseContext{GlobalEnv: GLOBAL_ENV}
	if filename != "" {
		currentFilename := parseContext.GlobalEnv.file.Value
		defer func() {
			parseContext.GlobalEnv.file.Value = currentFilename
		}()
		s, err := filepath.Abs(filename)
		PanicOnErr(err)
		parseContext.GlobalEnv.file.Value = String{S: s}
	}
	for {
		obj, err := TryRead(reader)
		if err == io.EOF {
			return
		}
		PanicOnErr(err)
		expr, err := TryParse(obj, parseContext)
		PanicOnErr(err)
		obj, err = TryEval(expr)
		PanicOnErr(err)
	}
}

func finalizeNamespace() {
	if Verbose < 1 {
		return
	}
	ns := GLOBAL_ENV.CurrentNamespace()
	fmt.Printf("PROCESSED ns=%s mappings=%d\n", *ns.Name.name, len(ns.Mappings()))
}

func processNamespaceInfo(info *internalNamespaceInfo, name string) {
	ns := GLOBAL_ENV.CurrentNamespace()
	GLOBAL_ENV.SetCurrentNamespace(GLOBAL_ENV.CoreNamespace)
	defer func() { finalizeNamespace(); GLOBAL_ENV.SetCurrentNamespace(ns) }()
	if !info.available {
		panic(fmt.Sprintf("Unable to load internal data %s -- core/a_*_{core,data}.go both missing?", name))
	}
	if info.generated != nil {
		if Verbose > 0 {
			fmt.Fprintf(Stderr, "processNamespaceinfo: Running generated code for %s\n", name)
		}
		info.generated()
		info.generated = nil
		info.init = nil
		info.data = nil
		return
	}
	if info.init != nil {
		if Verbose > 0 {
			fmt.Fprintf(Stderr, "processNamespaceinfo: Running init() for %s\n", name)
		}
		info.init()
		info.init = nil
	}
	if info.data != nil {
		if Verbose > 0 {
			fmt.Fprintf(Stderr, "processNamespaceinfo: Evaluating code for %s\n", name)
		}
		header, p := UnpackHeader(info.data, GLOBAL_ENV)
		for len(p) > 0 {
			var expr Expr
			expr, p = UnpackExpr(p, header)
			_, err := TryEval(expr)
			if err != nil {
				fmt.Fprintf(Stderr, "About to panic evaluating: %v (%T)\n", expr, expr)
			}
			PanicOnErr(err)
		}
		info.data = nil
	}
}

func ProcessCoreNamespaceInfo() {
	processNamespaceInfo(&coreNamespaceInfo, "<joker.core>")
}

func ProcessReplNamespaceInfo() {
	processNamespaceInfo(&replNamespaceInfo, "<joker.repl>")
}

func findConfigFile(filename string, workingDir string, findDir bool) string {
	var err error
	configName := ".joker"
	if findDir {
		configName = ".jokerd"
	}
	if filename != "" {
		filename, err = filepath.Abs(filename)
		if err != nil {
			fmt.Fprintln(Stderr, "Error reading config file "+filename+": ", err)
			return ""
		}
	}

	if workingDir != "" {
		workingDir, err := filepath.Abs(workingDir)
		if err != nil {
			fmt.Fprintln(Stderr, "Error resolving working directory"+workingDir+": ", err)
			return ""
		}
		filename = filepath.Join(workingDir, configName)
	}
	for {
		oldFilename := filename
		filename = filepath.Dir(filename)
		if filename == oldFilename {
			home, ok := os.LookupEnv("HOME")
			if !ok {
				home, ok = os.LookupEnv("USERPROFILE")
				if !ok {
					return ""
				}
			}
			p := filepath.Join(home, configName)
			if info, err := os.Stat(p); err == nil {
				if !findDir || info.IsDir() {
					return p
				}
			}
			return ""
		}
		p := filepath.Join(filename, configName)
		if info, err := os.Stat(p); err == nil {
			if !findDir || info.IsDir() {
				return p
			}
		}
	}
}

func printConfigError(filename, msg string) {
	fmt.Fprintln(Stderr, "Error reading config file "+filename+": ", msg)
}

func knownMacrosToMap(km Object) (Map, error) {
	s := km.(Seqable).Seq()
	res := EmptyArrayMap()
	for !s.IsEmpty() {
		obj := s.First()
		switch obj := obj.(type) {
		case Symbol:
			res.Add(obj, NIL)
		case *Vector:
			if obj.Count() != 2 {
				return nil, errors.New(":known-macros item must be a symbol or a vector with two elements")
			}
			res.Add(obj.at(0), obj.at(1))
		default:
			return nil, errors.New(":known-macros item must be a symbol or a vector, got " + obj.GetType().ToString(false))
		}
		s = s.Rest()
	}
	return res, nil
}

func ReadConfig(filename string, workingDir string) {
	LINTER_CONFIG = GLOBAL_ENV.CoreNamespace.Intern(MakeSymbol("*linter-config*"))
	LINTER_CONFIG.Value = EmptyArrayMap()
	configFileName := findConfigFile(filename, workingDir, false)
	if configFileName == "" {
		return
	}
	f, err := os.Open(configFileName)
	if err != nil {
		printConfigError(configFileName, err.Error())
		return
	}
	r := NewReader(bufio.NewReader(f), configFileName)
	config, err := TryRead(r)
	if err != nil {
		printConfigError(configFileName, err.Error())
		return
	}
	configMap, ok := config.(Map)
	if !ok {
		printConfigError(configFileName, "config root object must be a map, got "+config.GetType().ToString(false))
		return
	}
	ok, ignoredUnusedNamespaces := configMap.Get(MakeKeyword("ignored-unused-namespaces"))
	if ok {
		seq, ok1 := ignoredUnusedNamespaces.(Seqable)
		if ok1 {
			WARNINGS.ignoredUnusedNamespaces = NewSetFromSeq(seq.Seq())
		} else {
			printConfigError(configFileName, ":ignored-unused-namespaces value must be a vector, got "+ignoredUnusedNamespaces.GetType().ToString(false))
			return
		}
	}
	ok, ignoredFileRegexes := configMap.Get(MakeKeyword("ignored-file-regexes"))
	if ok {
		seq, ok1 := ignoredFileRegexes.(Seqable)
		if ok1 {
			s := seq.Seq()
			for !s.IsEmpty() {
				regex, ok2 := s.First().(Regex)
				if !ok2 {
					printConfigError(configFileName, ":ignored-file-regexes elements must be regexes, got "+s.First().GetType().ToString(false))
					return
				}
				WARNINGS.IgnoredFileRegexes = append(WARNINGS.IgnoredFileRegexes, regex.R)
				s = s.Rest()
			}
		} else {
			printConfigError(configFileName, ":ignored-file-regexes value must be a vector, got "+ignoredFileRegexes.GetType().ToString(false))
			return
		}
	}
	ok, entryPoints := configMap.Get(MakeKeyword("entry-points"))
	if ok {
		seq, ok1 := entryPoints.(Seqable)
		if ok1 {
			WARNINGS.entryPoints = NewSetFromSeq(seq.Seq())
		} else {
			printConfigError(configFileName, ":entry-points value must be a vector, got "+entryPoints.GetType().ToString(false))
			return
		}
	}
	ok, knownNamespaces := configMap.Get(MakeKeyword("known-namespaces"))
	if ok {
		if _, ok1 := knownNamespaces.(Seqable); !ok1 {
			printConfigError(configFileName, ":known-namespaces value must be a vector, got "+knownNamespaces.GetType().ToString(false))
			return
		}
	}
	ok, knownTags := configMap.Get(MakeKeyword("known-tags"))
	if ok {
		if _, ok1 := knownTags.(Seqable); !ok1 {
			printConfigError(configFileName, ":known-tags value must be a vector, got "+knownTags.GetType().ToString(false))
			return
		}
	}
	ok, knownMacros := configMap.Get(KEYWORDS.knownMacros)
	if ok {
		_, ok1 := knownMacros.(Seqable)
		if !ok1 {
			printConfigError(configFileName, ":known-macros value must be a vector, got "+knownMacros.GetType().ToString(false))
			return
		}
		m, err := knownMacrosToMap(knownMacros)
		if err != nil {
			printConfigError(configFileName, err.Error())
			return
		}
		configMap = configMap.Assoc(KEYWORDS.knownMacros, m).(Map)
	}
	ok, rules := configMap.Get(KEYWORDS.rules)
	if ok {
		m, ok := rules.(Map)
		if !ok {
			printConfigError(configFileName, ":rules value must be a map, got "+rules.GetType().ToString(false))
			return
		}
		if ok, v := m.Get(KEYWORDS.ifWithoutElse); ok {
			WARNINGS.ifWithoutElse = ToBool(v)
		}
		if ok, v := m.Get(KEYWORDS.unusedFnParameters); ok {
			WARNINGS.unusedFnParameters = ToBool(v)
		}
		if ok, v := m.Get(KEYWORDS.fnWithEmptyBody); ok {
			WARNINGS.fnWithEmptyBody = ToBool(v)
		}
	}
	LINTER_CONFIG.Value = configMap
}

func removeJokerNamespaces() {
	for k, ns := range GLOBAL_ENV.Namespaces {
		if ns != GLOBAL_ENV.CoreNamespace && strings.HasPrefix(*k, "joker.") {
			delete(GLOBAL_ENV.Namespaces, k)
		}
	}
}

func markJokerNamespacesAsUsed() {
	for k, ns := range GLOBAL_ENV.Namespaces {
		if ns != GLOBAL_ENV.CoreNamespace && strings.HasPrefix(*k, "joker.") {
			ns.isUsed = true
			ns.isGloballyUsed = true
		}
	}
}

func ProcessLinterNamespaceInfo(dialect Dialect) {
	if dialect == EDN {
		markJokerNamespacesAsUsed()
		return
	}
	processNamespaceInfo(&linter_allNamespaceInfo, "linter_all")
	GLOBAL_ENV.CoreNamespace.Resolve("*loaded-libs*").Value = EmptySet()
	if dialect == JOKER {
		markJokerNamespacesAsUsed()
		processNamespaceInfo(&linter_jokerNamespaceInfo, "linter_joker")
		return
	}
	processNamespaceInfo(&linter_cljxNamespaceInfo, "linter_cljx")
	switch dialect {
	case CLJ:
		processNamespaceInfo(&linter_cljNamespaceInfo, "linter_clj")
	case CLJS:
		processNamespaceInfo(&linter_cljsNamespaceInfo, "linter_cljs")
	}
	removeJokerNamespaces()
}

func NewReaderFromFile(filename string) (*Reader, error) {
	f, err := os.Open(filename)
	if err != nil {
		fmt.Fprintln(Stderr, "Error: ", err)
		return nil, err
	}
	return NewReader(bufio.NewReader(f), filename), nil
}

func ProcessLinterFile(configDir string, filename string) {
	linterFileName := filepath.Join(configDir, filename)
	if _, err := os.Stat(linterFileName); err == nil {
		if reader, err := NewReaderFromFile(linterFileName); err == nil {
			ProcessReader(reader, linterFileName, EVAL)
		}
	}
}

func ProcessLinterFiles(dialect Dialect, filename string, workingDir string) {
	if dialect == EDN || dialect == JOKER {
		return
	}
	configDir := findConfigFile(filename, workingDir, true)
	if configDir == "" {
		return
	}
	ProcessLinterFile(configDir, "linter.cljc")
	switch dialect {
	case CLJS:
		ProcessLinterFile(configDir, "linter.cljs")
	case CLJ:
		ProcessLinterFile(configDir, "linter.clj")
	}
}

func init() {
	rand.Seed(time.Now().UnixNano())
}<|MERGE_RESOLUTION|>--- conflicted
+++ resolved
@@ -29,7 +29,6 @@
 }
 
 var (
-<<<<<<< HEAD
 	coreNamespaceInfo         internalNamespaceInfo
 	replNamespaceInfo         internalNamespaceInfo
 	walkNamespaceInfo         internalNamespaceInfo
@@ -44,22 +43,6 @@
 	linter_cljNamespaceInfo   internalNamespaceInfo
 	linter_cljsNamespaceInfo  internalNamespaceInfo
 	better_condNamespaceInfo  internalNamespaceInfo
-=======
-	coreData         []byte
-	replData         []byte
-	walkData         []byte
-	templateData     []byte
-	testData         []byte
-	setData          []byte
-	tools_cliData    []byte
-	linter_allData   []byte
-	linter_jokerData []byte
-	linter_cljxData  []byte
-	linter_cljData   []byte
-	linter_cljsData  []byte
-	hiccupData       []byte
-	better_condData  []byte
->>>>>>> 390f051a
 )
 
 type FileInfo struct {
@@ -224,7 +207,6 @@
 }
 
 func InitInternalLibs() {
-<<<<<<< HEAD
 	internalLibs = map[string]*internalNamespaceInfo{
 		"joker.core":        &coreNamespaceInfo,
 		"joker.walk":        &walkNamespaceInfo,
@@ -243,17 +225,6 @@
 		ns := CoreNameAsNamespaceName(f.Name)
 		CoreSourceFileInfo[f.Name] = internalLibs[ns]
 		CoreSourceFilename[ns] = f.Filename
-=======
-	internalLibs = map[string][]byte{
-		"joker.walk":        walkData,
-		"joker.template":    templateData,
-		"joker.repl":        replData,
-		"joker.test":        testData,
-		"joker.set":         setData,
-		"joker.tools.cli":   tools_cliData,
-		"joker.hiccup":      hiccupData,
-		"joker.better-cond": better_condData,
->>>>>>> 390f051a
 	}
 }
 

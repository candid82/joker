package core

import (
	"bufio"
	"bytes"
	"errors"
	"fmt"
	"io"
	"io/ioutil"
	"math/big"
	"math/rand"
	"os"
	"path/filepath"
	"reflect"
	"regexp"
	"sort"
	"strconv"
	"strings"
	"time"
	"unicode/utf8"
)

type internalData struct {
	data      []byte
	init      func()
	available bool
}

var coreNamespaces []string

<<<<<<< HEAD
var (
	coreData         internalData
	replData         internalData
	walkData         internalData
	templateData     internalData
	testData         internalData
	setData          internalData
	tools_cliData    internalData
	linter_allData   internalData
	linter_jokerData internalData
	linter_cljxData  internalData
	linter_cljData   internalData
	linter_cljsData  internalData
	hiccupData       internalData
	pprintData       internalData
	better_condData  internalData
)

=======
>>>>>>> 26b783e8
type FileInfo struct {
	Name     string
	Filename string
}

/* The entries must be ordered such that a given namespace depends
/* only upon namespaces loaded above it. E.g. joker.template depends
/* on joker.walk, so is listed afterwards, not in alphabetical
/* order. */
var CoreSourceFiles []FileInfo = []FileInfo{
	{
		Name:     "<joker.core>",
		Filename: "core.joke",
	},
	{
		Name:     "<joker.repl>",
		Filename: "repl.joke",
	},
	{
		Name:     "<joker.walk>",
		Filename: "walk.joke",
	},
	{
		Name:     "<joker.template>",
		Filename: "template.joke",
	},
	{
		Name:     "<joker.test>",
		Filename: "test.joke",
	},
	{
		Name:     "<joker.set>",
		Filename: "set.joke",
	},
	{
		Name:     "<joker.tools.cli>",
		Filename: "tools_cli.joke",
	},
	{
		Name:     "<joker.core>",
		Filename: "linter_all.joke",
	},
	{
		Name:     "<joker.core>",
		Filename: "linter_joker.joke",
	},
	{
		Name:     "<joker.core>",
		Filename: "linter_cljx.joke",
	},
	{
		Name:     "<joker.core>",
		Filename: "linter_clj.joke",
	},
	{
		Name:     "<joker.core>",
		Filename: "linter_cljs.joke",
	},
	{
		Name:     "<joker.hiccup>",
		Filename: "hiccup.joke",
	},
	{
		Name:     "<joker.pprint>",
		Filename: "pprint.joke",
	},
	{
		Name:     "<joker.better-cond>",
		Filename: "better_cond.joke",
	},
}

var CoreSourceFileInfo = map[string]*internalData{}
var CoreSourceFilename = map[string]string{}

func ProcessCoreSourceFileFor(ns string) {
	processData(CoreSourceFileInfo[ns], ns)
}

type (
	Phase        int
	Dialect      int
	StringReader interface {
		ReadString(delim byte) (s string, e error)
	}
)

const (
	READ Phase = iota
	PARSE
	EVAL
	PRINT_IF_NOT_NIL
)

const VERSION = "v0.14.1"

<<<<<<< HEAD
var internalLibs map[string]*internalData

=======
>>>>>>> 26b783e8
const (
	CLJ Dialect = iota
	CLJS
	JOKER
	EDN
	UNKNOWN
)

<<<<<<< HEAD
func InitInternalLibs() {
	internalLibs = map[string]*internalData{
		"joker.core":        &coreData,
		"joker.walk":        &walkData,
		"joker.template":    &templateData,
		"joker.repl":        &replData,
		"joker.test":        &testData,
		"joker.set":         &setData,
		"joker.tools.cli":   &tools_cliData,
		"joker.hiccup":      &hiccupData,
		"joker.pprint":      &pprintData,
		"joker.better-cond": &better_condData,
	}
	for _, f := range CoreSourceFiles {
		if _, found := CoreSourceFileInfo[f.Name]; found {
			continue // Linter stuff, not yet supported by gen_code.go
		}
		ns := CoreNameAsNamespaceName(f.Name)
		CoreSourceFileInfo[f.Name] = internalLibs[ns]
		CoreSourceFilename[ns] = f.Filename
	}
}

=======
>>>>>>> 26b783e8
func ExtractCallable(args []Object, index int) Callable {
	return EnsureCallable(args, index)
}

func ExtractObject(args []Object, index int) Object {
	return args[index]
}

func ExtractString(args []Object, index int) string {
	return EnsureString(args, index).S
}

func ExtractKeyword(args []Object, index int) string {
	return EnsureKeyword(args, index).ToString(false)
}

func ExtractStringable(args []Object, index int) string {
	return EnsureStringable(args, index).S
}

func ExtractStrings(args []Object, index int) []string {
	strs := make([]string, 0)
	for i := index; i < len(args); i++ {
		strs = append(strs, EnsureString(args, i).S)
	}
	return strs
}

func ExtractInt(args []Object, index int) int {
	return EnsureInt(args, index).I
}

func ExtractBoolean(args []Object, index int) bool {
	return EnsureBoolean(args, index).B
}

func ExtractChar(args []Object, index int) rune {
	return EnsureChar(args, index).Ch
}

func ExtractTime(args []Object, index int) time.Time {
	return EnsureTime(args, index).T
}

func ExtractDouble(args []Object, index int) float64 {
	return EnsureDouble(args, index).D
}

func ExtractNumber(args []Object, index int) Number {
	return EnsureNumber(args, index)
}

func ExtractRegex(args []Object, index int) *regexp.Regexp {
	return EnsureRegex(args, index).R
}

func ExtractSeqable(args []Object, index int) Seqable {
	return EnsureSeqable(args, index)
}

func ExtractMap(args []Object, index int) Map {
	return EnsureMap(args, index)
}

func ExtractIOReader(args []Object, index int) io.Reader {
	return Ensureio_Reader(args, index)
}

func ExtractIOWriter(args []Object, index int) io.Writer {
	return Ensureio_Writer(args, index)
}

var procMeta = func(args []Object) Object {
	switch obj := args[0].(type) {
	case Meta:
		meta := obj.GetMeta()
		if meta != nil {
			return meta
		}
	case *Type:
		meta := obj.GetMeta()
		if meta != nil {
			return meta
		}
	}
	return NIL
}

var procWithMeta = func(args []Object) Object {
	CheckArity(args, 2, 2)
	m := EnsureMeta(args, 0)
	if args[1].Equals(NIL) {
		return args[0]
	}
	return m.WithMeta(EnsureMap(args, 1))
}

var procIsZero = func(args []Object) Object {
	n := EnsureNumber(args, 0)
	ops := GetOps(n)
	return Boolean{B: ops.IsZero(n)}
}

var procIsPos = func(args []Object) Object {
	n := EnsureNumber(args, 0)
	ops := GetOps(n)
	return Boolean{B: ops.Gt(n, Int{I: 0})}
}

var procIsNeg = func(args []Object) Object {
	n := EnsureNumber(args, 0)
	ops := GetOps(n)
	return Boolean{B: ops.Lt(n, Int{I: 0})}
}

var procAdd = func(args []Object) Object {
	x := AssertNumber(args[0], "")
	y := AssertNumber(args[1], "")
	ops := GetOps(x).Combine(GetOps(y))
	return ops.Add(x, y)
}

var procAddEx = func(args []Object) Object {
	x := AssertNumber(args[0], "")
	y := AssertNumber(args[1], "")
	ops := GetOps(x).Combine(GetOps(y)).Combine(BIGINT_OPS)
	return ops.Add(x, y)
}

var procMultiply = func(args []Object) Object {
	x := AssertNumber(args[0], "")
	y := AssertNumber(args[1], "")
	ops := GetOps(x).Combine(GetOps(y))
	return ops.Multiply(x, y)
}

var procMultiplyEx = func(args []Object) Object {
	x := AssertNumber(args[0], "")
	y := AssertNumber(args[1], "")
	ops := GetOps(x).Combine(GetOps(y)).Combine(BIGINT_OPS)
	return ops.Multiply(x, y)
}

var procSubtract = func(args []Object) Object {
	var a, b Object
	if len(args) == 1 {
		a = Int{I: 0}
		b = args[0]
	} else {
		a = args[0]
		b = args[1]
	}
	ops := GetOps(a).Combine(GetOps(b))
	return ops.Subtract(AssertNumber(a, ""), AssertNumber(b, ""))
}

var procSubtractEx = func(args []Object) Object {
	var a, b Object
	if len(args) == 1 {
		a = Int{I: 0}
		b = args[0]
	} else {
		a = args[0]
		b = args[1]
	}
	ops := GetOps(a).Combine(GetOps(b)).Combine(BIGINT_OPS)
	return ops.Subtract(AssertNumber(a, ""), AssertNumber(b, ""))
}

var procDivide = func(args []Object) Object {
	x := EnsureNumber(args, 0)
	y := EnsureNumber(args, 1)
	ops := GetOps(x).Combine(GetOps(y))
	return ops.Divide(x, y)
}

var procQuot = func(args []Object) Object {
	x := EnsureNumber(args, 0)
	y := EnsureNumber(args, 1)
	ops := GetOps(x).Combine(GetOps(y))
	return ops.Quotient(x, y)
}

var procRem = func(args []Object) Object {
	x := EnsureNumber(args, 0)
	y := EnsureNumber(args, 1)
	ops := GetOps(x).Combine(GetOps(y))
	return ops.Rem(x, y)
}

var procBitNot = func(args []Object) Object {
	x := AssertInt(args[0], "Bit operation not supported for "+args[0].GetType().ToString(false))
	return Int{I: ^x.I}
}

func AssertInts(args []Object) (Int, Int) {
	x := AssertInt(args[0], "Bit operation not supported for "+args[0].GetType().ToString(false))
	y := AssertInt(args[1], "Bit operation not supported for "+args[1].GetType().ToString(false))
	return x, y
}

var procBitAnd = func(args []Object) Object {
	x, y := AssertInts(args)
	return Int{I: x.I & y.I}
}

var procBitOr = func(args []Object) Object {
	x, y := AssertInts(args)
	return Int{I: x.I | y.I}
}

var procBitXor = func(args []Object) Object {
	x, y := AssertInts(args)
	return Int{I: x.I ^ y.I}
}

var procBitAndNot = func(args []Object) Object {
	x, y := AssertInts(args)
	return Int{I: x.I &^ y.I}
}

var procBitClear = func(args []Object) Object {
	x, y := AssertInts(args)
	return Int{I: x.I &^ (1 << uint(y.I))}
}

var procBitSet = func(args []Object) Object {
	x, y := AssertInts(args)
	return Int{I: x.I | (1 << uint(y.I))}
}

var procBitFlip = func(args []Object) Object {
	x, y := AssertInts(args)
	return Int{I: x.I ^ (1 << uint(y.I))}
}

var procBitTest = func(args []Object) Object {
	x, y := AssertInts(args)
	return Boolean{B: x.I&(1<<uint(y.I)) != 0}
}

var procBitShiftLeft = func(args []Object) Object {
	x, y := AssertInts(args)
	return Int{I: x.I << uint(y.I)}
}

var procBitShiftRight = func(args []Object) Object {
	x, y := AssertInts(args)
	return Int{I: x.I >> uint(y.I)}
}

var procUnsignedBitShiftRight = func(args []Object) Object {
	x, y := AssertInts(args)
	return Int{I: int(uint(x.I) >> uint(y.I))}
}

var procExInfo = func(args []Object) Object {
	CheckArity(args, 2, 3)
	res := &ExInfo{
		rt: RT.clone(),
	}
	res.Add(KEYWORDS.message, EnsureString(args, 0))
	res.Add(KEYWORDS.data, EnsureMap(args, 1))
	if len(args) == 3 {
		res.Add(KEYWORDS.cause, EnsureError(args, 2))
	}
	return res
}

var procExData = func(args []Object) Object {
	if ok, res := args[0].(*ExInfo).Get(KEYWORDS.data); ok {
		return res
	}
	return NIL
}

var procExCause = func(args []Object) Object {
	if ok, res := args[0].(*ExInfo).Get(KEYWORDS.cause); ok {
		return res
	}
	return NIL
}

var procExMessage = func(args []Object) Object {
	return args[0].(Error).Message()
}

var procRegex = func(args []Object) Object {
	r, err := regexp.Compile(EnsureString(args, 0).S)
	if err != nil {
		panic(RT.NewError("Invalid regex: " + err.Error()))
	}
	return &Regex{R: r}
}

func reGroups(s string, indexes []int) Object {
	if indexes == nil {
		return NIL
	} else if len(indexes) == 2 {
		if indexes[0] == -1 {
			return NIL
		} else {
			return String{S: s[indexes[0]:indexes[1]]}
		}
	} else {
		v := EmptyVector()
		for i := 0; i < len(indexes); i += 2 {
			if indexes[i] == -1 {
				v = v.Conjoin(NIL)
			} else {
				v = v.Conjoin(String{S: s[indexes[i]:indexes[i+1]]})
			}
		}
		return v
	}
}

var procReSeq = func(args []Object) Object {
	re := EnsureRegex(args, 0)
	s := EnsureString(args, 1)
	matches := re.R.FindAllStringSubmatchIndex(s.S, -1)
	if matches == nil {
		return NIL
	}
	res := make([]Object, len(matches))
	for i, match := range matches {
		res[i] = reGroups(s.S, match)
	}
	return &ArraySeq{arr: res}
}

var procReFind = func(args []Object) Object {
	re := EnsureRegex(args, 0)
	s := EnsureString(args, 1)
	match := re.R.FindStringSubmatchIndex(s.S)
	return reGroups(s.S, match)
}

var procRand = func(args []Object) Object {
	r := rand.Float64()
	return Double{D: r}
}

var procIsSpecialSymbol = func(args []Object) Object {
	return Boolean{B: IsSpecialSymbol(args[0])}
}

var procSubs = func(args []Object) Object {
	s := EnsureString(args, 0).S
	start := EnsureInt(args, 1).I
	slen := utf8.RuneCountInString(s)
	end := slen
	if len(args) > 2 {
		end = EnsureInt(args, 2).I
	}
	if start < 0 || start > slen {
		panic(RT.NewError(fmt.Sprintf("String index out of range: %d", start)))
	}
	if end < 0 || end > slen {
		panic(RT.NewError(fmt.Sprintf("String index out of range: %d", end)))
	}
	return String{S: string([]rune(s)[start:end])}
}

var procIntern = func(args []Object) Object {
	ns := EnsureNamespace(args, 0)
	sym := EnsureSymbol(args, 1)
	vr := ns.Intern(sym)
	if len(args) == 3 {
		vr.Value = args[2]
	}
	return vr
}

var procSetMeta = func(args []Object) Object {
	vr := EnsureVar(args, 0)
	meta := EnsureMap(args, 1)
	vr.meta = meta
	return NIL
}

var procAtom = func(args []Object) Object {
	res := &Atom{
		value: args[0],
	}
	if len(args) > 1 {
		m := NewHashMap(args[1:]...)
		if ok, v := m.Get(KEYWORDS.meta); ok {
			res.meta = AssertMap(v, "")
		}
	}
	return res
}

var procDeref = func(args []Object) Object {
	return EnsureDeref(args, 0).Deref()
}

var procSwap = func(args []Object) Object {
	a := EnsureAtom(args, 0)
	f := EnsureCallable(args, 1)
	fargs := append([]Object{a.value}, args[2:]...)
	a.value = f.Call(fargs)
	return a.value
}

var procSwapVals = func(args []Object) Object {
	a := EnsureAtom(args, 0)
	f := EnsureCallable(args, 1)
	fargs := append([]Object{a.value}, args[2:]...)
	oldValue := a.value
	a.value = f.Call(fargs)
	return NewVectorFrom(oldValue, a.value)
}

var procReset = func(args []Object) Object {
	a := EnsureAtom(args, 0)
	a.value = args[1]
	return a.value
}

var procResetVals = func(args []Object) Object {
	a := EnsureAtom(args, 0)
	oldValue := a.value
	a.value = args[1]
	return NewVectorFrom(oldValue, a.value)
}

var procAlterMeta = func(args []Object) Object {
	r := EnsureRef(args, 0)
	f := EnsureFn(args, 1)
	return r.AlterMeta(f, args[2:])
}

var procResetMeta = func(args []Object) Object {
	r := EnsureRef(args, 0)
	m := EnsureMap(args, 1)
	return r.ResetMeta(m)
}

var procEmpty = func(args []Object) Object {
	switch c := args[0].(type) {
	case Collection:
		return c.Empty()
	default:
		return NIL
	}
}

var procIsBound = func(args []Object) Object {
	vr := EnsureVar(args, 0)
	return Boolean{B: vr.Value != nil}
}

func toNative(obj Object) interface{} {
	switch obj := obj.(type) {
	case Native:
		return obj.Native()
	default:
		return obj.ToString(false)
	}
}

var procFormat = func(args []Object) Object {
	s := EnsureString(args, 0)
	objs := args[1:]
	fargs := make([]interface{}, len(objs))
	for i, v := range objs {
		fargs[i] = toNative(v)
	}
	res := fmt.Sprintf(s.S, fargs...)
	return String{S: res}
}

var procList = func(args []Object) Object {
	return NewListFrom(args...)
}

var procCons = func(args []Object) Object {
	CheckArity(args, 2, 2)
	s := EnsureSeqable(args, 1).Seq()
	return s.Cons(args[0])
}

var procFirst = func(args []Object) Object {
	CheckArity(args, 1, 1)
	s := EnsureSeqable(args, 0).Seq()
	return s.First()
}

var procNext = func(args []Object) Object {
	CheckArity(args, 1, 1)
	s := EnsureSeqable(args, 0).Seq()
	res := s.Rest()
	if res.IsEmpty() {
		return NIL
	}
	return res
}

var procRest = func(args []Object) Object {
	CheckArity(args, 1, 1)
	s := EnsureSeqable(args, 0).Seq()
	return s.Rest()
}

var procConj = func(args []Object) Object {
	switch c := args[0].(type) {
	case Conjable:
		return c.Conj(args[1])
	case Seq:
		return c.Cons(args[1])
	default:
		panic(RT.NewError("conj's first argument must be a collection, got " + c.GetType().ToString(false)))
	}
}

var procSeq = func(args []Object) Object {
	CheckArity(args, 1, 1)
	s := EnsureSeqable(args, 0).Seq()
	if s.IsEmpty() {
		return NIL
	}
	return s
}

var procIsInstance = func(args []Object) Object {
	CheckArity(args, 2, 2)
	t := EnsureType(args, 0)
	return Boolean{B: IsInstance(t, args[1])}
}

var procAssoc = func(args []Object) Object {
	return EnsureAssociative(args, 0).Assoc(args[1], args[2])
}

var procEquals = func(args []Object) Object {
	return Boolean{B: args[0].Equals(args[1])}
}

var procCount = func(args []Object) Object {
	switch obj := args[0].(type) {
	case Counted:
		return Int{I: obj.Count()}
	default:
		s := AssertSeqable(obj, "count not supported on this type: "+obj.GetType().ToString(false))
		return Int{I: SeqCount(s.Seq())}
	}
}

var procSubvec = func(args []Object) Object {
	// TODO: implement proper Subvector structure
	v := EnsureVector(args, 0)
	start := EnsureInt(args, 1).I
	end := EnsureInt(args, 2).I
	if start > end {
		panic(RT.NewError(fmt.Sprintf("subvec's start index (%d) is greater than end index (%d)", start, end)))
	}
	subv := make([]Object, 0, end-start)
	for i := start; i < end; i++ {
		subv = append(subv, v.at(i))
	}
	return NewVectorFrom(subv...)
}

var procCast = func(args []Object) Object {
	t := EnsureType(args, 0)
	if t.reflectType.Kind() == reflect.Interface &&
		args[1].GetType().reflectType.Implements(t.reflectType) ||
		args[1].GetType().reflectType == t.reflectType {
		return args[1]
	}
	panic(RT.NewError("Cannot cast " + args[1].GetType().ToString(false) + " to " + t.ToString(false)))
}

var procVec = func(args []Object) Object {
	return NewVectorFromSeq(EnsureSeqable(args, 0).Seq())
}

var procHashMap = func(args []Object) Object {
	if len(args)%2 != 0 {
		panic(RT.NewError("No value supplied for key " + args[len(args)-1].ToString(false)))
	}
	return NewHashMap(args...)
}

var procHashSet = func(args []Object) Object {
	res := EmptySet()
	for i := 0; i < len(args); i++ {
		res.Add(args[i])
	}
	return res
}

var procStr = func(args []Object) Object {
	var buffer bytes.Buffer
	for _, obj := range args {
		if !obj.Equals(NIL) {
			t := obj.GetType()
			// TODO: this is a hack. Rethink escape parameter in ToString
			escaped := (t == TYPE.String) || (t == TYPE.Char) || (t == TYPE.Regex)
			buffer.WriteString(obj.ToString(!escaped))
		}
	}
	return String{S: buffer.String()}
}

var procSymbol = func(args []Object) Object {
	if len(args) == 1 {
		return MakeSymbol(EnsureString(args, 0).S)
	}
	var ns *string = nil
	if !args[0].Equals(NIL) {
		ns = STRINGS.Intern(EnsureString(args, 0).S)
	}
	return Symbol{
		ns:   ns,
		name: STRINGS.Intern(EnsureString(args, 1).S),
	}
}

var procKeyword = func(args []Object) Object {
	if len(args) == 1 {
		switch obj := args[0].(type) {
		case String:
			return MakeKeyword(obj.S)
		case Symbol:
			return Keyword{
				ns:   obj.ns,
				name: obj.name,
				hash: hashSymbol(obj.ns, obj.name) ^ KeywordHashMask,
			}
		default:
			return NIL
		}
	}
	var ns *string = nil
	if !args[0].Equals(NIL) {
		ns = STRINGS.Intern(EnsureString(args, 0).S)
	}
	name := STRINGS.Intern(EnsureString(args, 1).S)
	return Keyword{
		ns:   ns,
		name: name,
		hash: hashSymbol(ns, name) ^ KeywordHashMask,
	}
}

var procGensym = func(args []Object) Object {
	return genSym(EnsureString(args, 0).S, "")
}

var procApply = func(args []Object) Object {
	// TODO:
	// Stacktrace is broken. Need to somehow know
	// the name of the function passed ...
	f := EnsureCallable(args, 0)
	return f.Call(ToSlice(EnsureSeqable(args, 1).Seq()))
}

var procLazySeq = func(args []Object) Object {
	return &LazySeq{
		fn: args[0].(*Fn),
	}
}

var procDelay = func(args []Object) Object {
	return &Delay{
		fn: args[0].(*Fn),
	}
}

var procForce = func(args []Object) Object {
	switch d := args[0].(type) {
	case *Delay:
		return d.Force()
	default:
		return d
	}
}

var procIdentical = func(args []Object) Object {
	return Boolean{B: args[0] == args[1]}
}

var procCompare = func(args []Object) Object {
	k1, k2 := args[0], args[1]
	if k1.Equals(k2) {
		return Int{I: 0}
	}
	switch k2.(type) {
	case Nil:
		return Int{I: 1}
	}
	switch k1 := k1.(type) {
	case Nil:
		return Int{I: -1}
	case Comparable:
		return Int{I: k1.Compare(k2)}
	}
	panic(RT.NewError(fmt.Sprintf("%s (type: %s) is not a Comparable", k1.ToString(true), k1.GetType().ToString(false))))
}

var procInt = func(args []Object) Object {
	switch obj := args[0].(type) {
	case Char:
		return Int{I: int(obj.Ch)}
	case Number:
		return obj.Int()
	default:
		panic(RT.NewError(fmt.Sprintf("Cannot cast %s (type: %s) to Int", obj.ToString(true), obj.GetType().ToString(false))))
	}
}

var procNumber = func(args []Object) Object {
	return AssertNumber(args[0], fmt.Sprintf("Cannot cast %s (type: %s) to Number", args[0].ToString(true), args[0].GetType().ToString(false)))
}

var procDouble = func(args []Object) Object {
	n := AssertNumber(args[0], fmt.Sprintf("Cannot cast %s (type: %s) to Double", args[0].ToString(true), args[0].GetType().ToString(false)))
	return n.Double()
}

var procChar = func(args []Object) Object {
	switch c := args[0].(type) {
	case Char:
		return c
	case Number:
		i := c.Int().I
		if i < MIN_RUNE || i > MAX_RUNE {
			panic(RT.NewError(fmt.Sprintf("Value out of range for char: %d", i)))
		}
		return Char{Ch: rune(i)}
	default:
		panic(RT.NewError(fmt.Sprintf("Cannot cast %s (type: %s) to Char", c.ToString(true), c.GetType().ToString(false))))
	}
}

var procBoolean = func(args []Object) Object {
	return Boolean{B: ToBool(args[0])}
}

var procNumerator = func(args []Object) Object {
	bi := EnsureRatio(args, 0).r.Num()
	return &BigInt{b: *bi}
}

var procDenominator = func(args []Object) Object {
	bi := EnsureRatio(args, 0).r.Denom()
	return &BigInt{b: *bi}
}

var procBigInt = func(args []Object) Object {
	switch n := args[0].(type) {
	case Number:
		return &BigInt{b: *n.BigInt()}
	case String:
		bi := big.Int{}
		if _, ok := bi.SetString(n.S, 10); ok {
			return &BigInt{b: bi}
		}
		panic(RT.NewError("Invalid number format " + n.S))
	default:
		panic(RT.NewError(fmt.Sprintf("Cannot cast %s (type: %s) to BigInt", n.ToString(true), n.GetType().ToString(false))))
	}
}

var procBigFloat = func(args []Object) Object {
	switch n := args[0].(type) {
	case Number:
		return &BigFloat{b: *n.BigFloat()}
	case String:
		b := big.Float{}
		if _, ok := b.SetString(n.S); ok {
			return &BigFloat{b: b}
		}
		panic(RT.NewError("Invalid number format " + n.S))
	default:
		panic(RT.NewError(fmt.Sprintf("Cannot cast %s (type: %s) to BigFloat", n.ToString(true), n.GetType().ToString(false))))
	}
}

var procNth = func(args []Object) Object {
	n := EnsureNumber(args, 1).Int().I
	switch coll := args[0].(type) {
	case Indexed:
		if len(args) == 3 {
			return coll.TryNth(n, args[2])
		}
		return coll.Nth(n)
	case Nil:
		return NIL
	case Sequential:
		switch coll := args[0].(type) {
		case Seqable:
			if len(args) == 3 {
				return SeqTryNth(coll.Seq(), n, args[2])
			}
			return SeqNth(coll.Seq(), n)
		}
	}
	panic(RT.NewError("nth not supported on this type: " + args[0].GetType().ToString(false)))
}

var procLt = func(args []Object) Object {
	a := AssertNumber(args[0], "")
	b := AssertNumber(args[1], "")
	return Boolean{B: GetOps(a).Combine(GetOps(b)).Lt(a, b)}
}

var procLte = func(args []Object) Object {
	a := AssertNumber(args[0], "")
	b := AssertNumber(args[1], "")
	return Boolean{B: GetOps(a).Combine(GetOps(b)).Lte(a, b)}
}

var procGt = func(args []Object) Object {
	a := AssertNumber(args[0], "")
	b := AssertNumber(args[1], "")
	return Boolean{B: GetOps(a).Combine(GetOps(b)).Gt(a, b)}
}

var procGte = func(args []Object) Object {
	a := AssertNumber(args[0], "")
	b := AssertNumber(args[1], "")
	return Boolean{B: GetOps(a).Combine(GetOps(b)).Gte(a, b)}
}

var procEq = func(args []Object) Object {
	a := AssertNumber(args[0], "")
	b := AssertNumber(args[1], "")
	return MakeBoolean(numbersEq(a, b))
}

var procMax = func(args []Object) Object {
	a := AssertNumber(args[0], "")
	b := AssertNumber(args[1], "")
	return Max(a, b)
}

var procMin = func(args []Object) Object {
	a := AssertNumber(args[0], "")
	b := AssertNumber(args[1], "")
	return Min(a, b)
}

var procIncEx = func(args []Object) Object {
	x := EnsureNumber(args, 0)
	ops := GetOps(x).Combine(BIGINT_OPS)
	return ops.Add(x, Int{I: 1})
}

var procDecEx = func(args []Object) Object {
	x := EnsureNumber(args, 0)
	ops := GetOps(x).Combine(BIGINT_OPS)
	return ops.Subtract(x, Int{I: 1})
}

var procInc = func(args []Object) Object {
	x := EnsureNumber(args, 0)
	ops := GetOps(x).Combine(INT_OPS)
	return ops.Add(x, Int{I: 1})
}

var procDec = func(args []Object) Object {
	x := EnsureNumber(args, 0)
	ops := GetOps(x).Combine(INT_OPS)
	return ops.Subtract(x, Int{I: 1})
}

var procPeek = func(args []Object) Object {
	s := AssertStack(args[0], "")
	return s.Peek()
}

var procPop = func(args []Object) Object {
	s := AssertStack(args[0], "")
	return s.Pop().(Object)
}

var procContains = func(args []Object) Object {
	switch c := args[0].(type) {
	case Gettable:
		ok, _ := c.Get(args[1])
		if ok {
			return Boolean{B: true}
		}
		return Boolean{B: false}
	}
	panic(RT.NewError("contains? not supported on type " + args[0].GetType().ToString(false)))
}

var procGet = func(args []Object) Object {
	switch c := args[0].(type) {
	case Gettable:
		ok, v := c.Get(args[1])
		if ok {
			return v
		}
	}
	if len(args) == 3 {
		return args[2]
	}
	return NIL
}

var procDissoc = func(args []Object) Object {
	return EnsureMap(args, 0).Without(args[1])
}

var procDisj = func(args []Object) Object {
	return EnsureSet(args, 0).Disjoin(args[1])
}

var procFind = func(args []Object) Object {
	res := EnsureAssociative(args, 0).EntryAt(args[1])
	if res == nil {
		return NIL
	}
	return res
}

var procKeys = func(args []Object) Object {
	return EnsureMap(args, 0).Keys()
}

var procVals = func(args []Object) Object {
	return EnsureMap(args, 0).Vals()
}

var procRseq = func(args []Object) Object {
	return EnsureReversible(args, 0).Rseq()
}

var procName = func(args []Object) Object {
	return String{S: EnsureNamed(args, 0).Name()}
}

var procNamespace = func(args []Object) Object {
	ns := EnsureNamed(args, 0).Namespace()
	if ns == "" {
		return NIL
	}
	return String{S: ns}
}

var procFindVar = func(args []Object) Object {
	sym := EnsureSymbol(args, 0)
	if sym.ns == nil {
		panic(RT.NewError("find-var argument must be namespace-qualified symbol"))
	}
	if v, ok := GLOBAL_ENV.Resolve(sym); ok {
		return v
	}
	return NIL
}

var procSort = func(args []Object) Object {
	cmp := EnsureComparator(args, 0)
	coll := EnsureSeqable(args, 1)
	s := SortableSlice{
		s:   ToSlice(coll.Seq()),
		cmp: cmp,
	}
	sort.Sort(s)
	return &ArraySeq{arr: s.s}
}

var procEval = func(args []Object) Object {
	parseContext := &ParseContext{GlobalEnv: GLOBAL_ENV}
	expr := Parse(args[0], parseContext)
	return Eval(expr, nil)
}

var procType = func(args []Object) Object {
	return args[0].GetType()
}

var procPprint = func(args []Object) Object {
	obj := args[0]
	w := Assertio_Writer(GLOBAL_ENV.stdout.Value, "")
	pprintObject(obj, 0, w)
	fmt.Fprint(w, "\n")
	return NIL
}

func PrintObject(obj Object, w io.Writer) {
	printReadably := ToBool(GLOBAL_ENV.printReadably.Value)
	switch obj := obj.(type) {
	case Printer:
		obj.Print(w, printReadably)
	default:
		fmt.Fprint(w, obj.ToString(printReadably))
	}
}

var procPr = func(args []Object) Object {
	n := len(args)
	if n > 0 {
		f := Assertio_Writer(GLOBAL_ENV.stdout.Value, "")
		for _, arg := range args[:n-1] {
			PrintObject(arg, f)
			fmt.Fprint(f, " ")
		}
		PrintObject(args[n-1], f)
	}
	return NIL
}

var procNewline = func(args []Object) Object {
	f := Assertio_Writer(GLOBAL_ENV.stdout.Value, "")
	fmt.Fprintln(f)
	return NIL
}

var procFlush = func(args []Object) Object {
	switch f := args[0].(type) {
	case *File:
		f.Sync()
	}
	return NIL
}

func readFromReader(reader io.RuneReader) Object {
	r := NewReader(reader, "<>")
	obj, err := TryRead(r)
	PanicOnErr(err)
	return obj
}

var procRead = func(args []Object) Object {
	f := Ensureio_RuneReader(args, 0)
	return readFromReader(f)
}

var procReadString = func(args []Object) Object {
	CheckArity(args, 1, 1)
	return readFromReader(strings.NewReader(EnsureString(args, 0).S))
}

func readLine(r StringReader) (s string, e error) {
	s, e = r.ReadString('\n')
	if e == nil {
		l := len(s)
		if s[l-1] == '\n' {
			l -= 1
			if l > 0 && s[l-1] == '\r' {
				l -= 1
			}
		}
		s = s[0:l]
	} else if s != "" && e == io.EOF {
		e = nil
	}
	return
}

var procReadLine = func(args []Object) Object {
	CheckArity(args, 0, 0)
	f := AssertStringReader(GLOBAL_ENV.stdin.Value, "")
	line, err := readLine(f)
	if err != nil {
		return NIL
	}
	return String{S: line}
}

var procReaderReadLine = func(args []Object) Object {
	CheckArity(args, 1, 1)
	rdr := EnsureStringReader(args, 0)
	line, err := readLine(rdr)
	if err != nil {
		return NIL
	}
	return String{S: line}
}

var procNanoTime = func(args []Object) Object {
	return &BigInt{b: *big.NewInt(time.Now().UnixNano())}
}

var procMacroexpand1 = func(args []Object) Object {
	switch s := args[0].(type) {
	case Seq:
		parseContext := &ParseContext{GlobalEnv: GLOBAL_ENV}
		return macroexpand1(s, parseContext)
	default:
		return s
	}
}

func loadReader(reader *Reader) (Object, error) {
	parseContext := &ParseContext{GlobalEnv: GLOBAL_ENV}
	var lastObj Object = NIL
	for {
		obj, err := TryRead(reader)
		if err == io.EOF {
			return lastObj, nil
		}
		if err != nil {
			return nil, err
		}
		expr, err := TryParse(obj, parseContext)
		if err != nil {
			return nil, err
		}
		lastObj, err = TryEval(expr)
		if err != nil {
			return nil, err
		}
	}
}

var procLoadString = func(args []Object) Object {
	s := EnsureString(args, 0)
	obj, err := loadReader(NewReader(strings.NewReader(s.S), "<string>"))
	if err != nil {
		panic(err)
	}
	return obj
}

var procFindNamespace = func(args []Object) Object {
	ns := GLOBAL_ENV.FindNamespace(EnsureSymbol(args, 0))
	if ns == nil {
		return NIL
	}
	return ns
}

var procCreateNamespace = func(args []Object) Object {
	sym := EnsureSymbol(args, 0)
	res := GLOBAL_ENV.EnsureNamespace(sym)
	// In linter mode the latest create-ns call overrides position info.
	// This is for the cases when (ns ...) is called in .jokerd/linter.clj file and alike.
	// Also, isUsed needs to be reset in this case.
	if LINTER_MODE {
		res.Name = res.Name.WithInfo(sym.GetInfo()).(Symbol)
		res.isUsed = false
	}
	return res
}

var procInjectNamespace = func(args []Object) Object {
	sym := EnsureSymbol(args, 0)
	ns := GLOBAL_ENV.EnsureNamespace(sym)
	ns.isUsed = true
	ns.isGloballyUsed = true
	return ns
}

var procRemoveNamespace = func(args []Object) Object {
	ns := GLOBAL_ENV.RemoveNamespace(EnsureSymbol(args, 0))
	if ns == nil {
		return NIL
	}
	return ns
}

var procAllNamespaces = func(args []Object) Object {
	s := make([]Object, 0, len(GLOBAL_ENV.Namespaces))
	for _, ns := range GLOBAL_ENV.Namespaces {
		s = append(s, ns)
	}
	return &ArraySeq{arr: s}
}

var procNamespaceName = func(args []Object) Object {
	return EnsureNamespace(args, 0).Name
}

var procNamespaceMap = func(args []Object) Object {
	r := &ArrayMap{}
	for k, v := range EnsureNamespace(args, 0).mappings {
		r.Add(MakeSymbol(*k), v)
	}
	return r
}

var procNamespaceUnmap = func(args []Object) Object {
	ns := EnsureNamespace(args, 0)
	sym := EnsureSymbol(args, 1)
	if sym.ns != nil {
		panic(RT.NewError("Can't unintern namespace-qualified symbol"))
	}
	delete(ns.mappings, sym.name)
	return NIL
}

var procVarNamespace = func(args []Object) Object {
	v := EnsureVar(args, 0)
	return v.ns
}

var procRefer = func(args []Object) Object {
	ns := EnsureNamespace(args, 0)
	sym := EnsureSymbol(args, 1)
	v := EnsureVar(args, 2)
	return ns.Refer(sym, v)
}

var procAlias = func(args []Object) Object {
	EnsureNamespace(args, 0).AddAlias(EnsureSymbol(args, 1), EnsureNamespace(args, 2))
	return NIL
}

var procNamespaceAliases = func(args []Object) Object {
	r := &ArrayMap{}
	for k, v := range EnsureNamespace(args, 0).aliases {
		r.Add(MakeSymbol(*k), v)
	}
	return r
}

var procNamespaceUnalias = func(args []Object) Object {
	ns := EnsureNamespace(args, 0)
	sym := EnsureSymbol(args, 1)
	if sym.ns != nil {
		panic(RT.NewError("Alias can't be namespace-qualified"))
	}
	delete(ns.aliases, sym.name)
	return NIL
}

var procVarGet = func(args []Object) Object {
	return EnsureVar(args, 0).Resolve()
}

var procVarSet = func(args []Object) Object {
	EnsureVar(args, 0).Value = args[1]
	return args[1]
}

var procNsResolve = func(args []Object) Object {
	ns := EnsureNamespace(args, 0)
	sym := EnsureSymbol(args, 1)
	if sym.ns == nil && TYPES[sym.name] != nil {
		return TYPES[sym.name]
	}
	if vr, ok := GLOBAL_ENV.ResolveIn(ns, sym); ok {
		return vr
	}
	return NIL
}

var procArrayMap = func(args []Object) Object {
	if len(args)%2 == 1 {
		panic(RT.NewError("No value supplied for key " + args[len(args)-1].ToString(false)))
	}
	res := EmptyArrayMap()
	for i := 0; i < len(args); i += 2 {
		res.Set(args[i], args[i+1])
	}
	return res
}

const bufferHashMask uint32 = 0x5ed19e84

var procBuffer = func(args []Object) Object {
	if len(args) > 0 {
		s := EnsureString(args, 0)
		return MakeBuffer(bytes.NewBufferString(s.S))
	}
	return MakeBuffer(&bytes.Buffer{})
}

var procBufferedReader = func(args []Object) Object {
	switch rdr := args[0].(type) {
	case io.Reader:
		return MakeBufferedReader(rdr)
	default:
		panic(RT.NewArgTypeError(0, args[0], "IOReader"))
	}
}

var procSlurp = func(args []Object) Object {
	b, err := ioutil.ReadFile(EnsureString(args, 0).S)
	PanicOnErr(err)
	return String{S: string(b)}
}

var procSpit = func(args []Object) Object {
	filename := EnsureString(args, 0)
	content := EnsureString(args, 1)
	opts := EnsureMap(args, 2)
	appendFile := false
	if ok, append := opts.Get(MakeKeyword("append")); ok {
		appendFile = ToBool(append)
	}
	flags := os.O_CREATE | os.O_WRONLY
	if appendFile {
		flags |= os.O_APPEND
	} else {
		flags |= os.O_TRUNC
	}
	f, err := os.OpenFile(filename.S, flags, 0644)
	PanicOnErr(err)
	defer f.Close()
	_, err = f.WriteString(content.S)
	PanicOnErr(err)
	return NIL
}

var procShuffle = func(args []Object) Object {
	s := ToSlice(EnsureSeqable(args, 0).Seq())
	for i := range s {
		j := rand.Intn(i + 1)
		s[i], s[j] = s[j], s[i]
	}
	return NewVectorFrom(s...)
}

var procIsRealized = func(args []Object) Object {
	return Boolean{B: EnsurePending(args, 0).IsRealized()}
}

var procDeriveInfo = func(args []Object) Object {
	dest := args[0]
	src := args[1]
	return dest.WithInfo(src.GetInfo())
}

var procJokerVersion = func(args []Object) Object {
	return String{S: VERSION[1:]}
}

var procHash = func(args []Object) Object {
	return Int{I: int(args[0].Hash())}
}

func loadFile(filename string) Object {
	var reader *Reader
	f, err := os.Open(filename)
	PanicOnErr(err)
	reader = NewReader(bufio.NewReader(f), filename)
	ProcessReaderFromEval(reader, filename)
	return NIL
}

var procLoadFile = func(args []Object) Object {
	filename := EnsureString(args, 0)
	return loadFile(filename.S)
}

var procLoadLibFromPath = func(args []Object) Object {
	libname := EnsureSymbol(args, 0).Name()
	pathname := EnsureString(args, 1).S
<<<<<<< HEAD
	if d := internalLibs[libname]; d != nil {
		processData(d, libname)
		return NIL
	}
=======
>>>>>>> 26b783e8
	cp := GLOBAL_ENV.classPath.Value
	cpvec := AssertVector(cp, "*classpath* must be a Vector, not a "+cp.GetType().ToString(false))
	count := cpvec.Count()
	var f *os.File
	var err error
	var canonicalErr error
	var filename string
	for i := 0; i < count; i++ {
		elem := cpvec.at(i)
		cpelem := AssertString(elem, "*classpath* must contain only Strings, not a "+elem.GetType().ToString(false)+" (at element "+strconv.Itoa(i)+")")
		s := cpelem.S
		if s == "" {
			filename = pathname
		} else {
			filename = filepath.Join(s, filepath.Join(strings.Split(libname, ".")...)) + ".joke" // could cache inner join....
		}
		f, err = os.Open(filename)
		if err == nil {
			canonicalErr = nil
			break
		}
		if s == "" {
			canonicalErr = err
		}
	}
	PanicOnErr(canonicalErr)
	PanicOnErr(err)
	reader := NewReader(bufio.NewReader(f), filename)
	ProcessReaderFromEval(reader, filename)
	return NIL
}

var procReduceKv = func(args []Object) Object {
	f := EnsureCallable(args, 0)
	init := args[1]
	coll := EnsureKVReduce(args, 2)
	return coll.kvreduce(f, init)
}

var procIndexOf = func(args []Object) Object {
	s := EnsureString(args, 0)
	ch := EnsureChar(args, 1)
	for i, r := range s.S {
		if r == ch.Ch {
			return Int{I: i}
		}
	}
	return Int{I: -1}
}

func libExternalPath(sym Symbol) (path string, ok bool) {
	nsSourcesVar, _ := GLOBAL_ENV.Resolve(MakeSymbol("joker.core/*ns-sources*"))
	nsSources := ToSlice(nsSourcesVar.Value.(*Vector).Seq())

	var sourceKey string
	var sourceMap Map
	for _, source := range nsSources {
		sourceKey = source.(*Vector).Nth(0).ToString(false)
		match, _ := regexp.MatchString(sourceKey, sym.Name())
		if match {
			sourceMap = source.(*Vector).Nth(1).(Map)
			break
		}
	}
	if sourceMap != nil {
		ok, url := sourceMap.Get(MakeKeyword("url"))
		if !ok {
			panic(RT.NewError("Key :url not found in ns-sources for: " + sourceKey))
		} else {
			return externalSourceToPath(sym.Name(), url.ToString(false)), true
		}
	}
	return
}

var procLibPath = func(args []Object) Object {
	sym := EnsureSymbol(args, 0)
	var path string

	path, ok := libExternalPath(sym)

	if !ok {
		var file string
		if GLOBAL_ENV.file.Value == nil {
			var err error
			file, err = filepath.Abs("user")
			PanicOnErr(err)
		} else {
			file = AssertString(GLOBAL_ENV.file.Value, "").S
		}
		ns := GLOBAL_ENV.CurrentNamespace().Name

		parts := strings.Split(ns.Name(), ".")
		for _ = range parts {
			file, _ = filepath.Split(file)
			file = file[:len(file)-1]
		}
		path = filepath.Join(append([]string{file}, strings.Split(sym.Name(), ".")...)...) + ".joke"
	}
	return String{S: path}
}

var procInternFakeVar = func(args []Object) Object {
	nsSym := EnsureSymbol(args, 0)
	sym := EnsureSymbol(args, 1)
	isMacro := ToBool(args[2])
	res := InternFakeSymbol(GLOBAL_ENV.FindNamespace(nsSym), sym)
	res.isMacro = isMacro
	return res
}

var procParse = func(args []Object) Object {
	lm, _ := GLOBAL_ENV.Resolve(MakeSymbol("joker.core/*linter-mode*"))
	lm.Value = Boolean{B: true}
	LINTER_MODE = true
	defer func() {
		LINTER_MODE = false
		lm.Value = Boolean{B: false}
	}()
	parseContext := &ParseContext{GlobalEnv: GLOBAL_ENV}
	res := Parse(args[0], parseContext)
	return res.Dump(false)
}

var procTypes = func(args []Object) Object {
	CheckArity(args, 0, 0)
	res := EmptyArrayMap()
	for k, v := range TYPES {
		res.Add(String{S: *k}, v)
	}
	return res
}

var procCreateChan = func(args []Object) Object {
	CheckArity(args, 1, 1)
	n := EnsureInt(args, 0)
	ch := make(chan FutureResult, n.I)
	return MakeChannel(ch)
}

var procCloseChan = func(args []Object) Object {
	CheckArity(args, 1, 1)
	EnsureChannel(args, 0).Close()
	return NIL
}

var procSend = func(args []Object) (obj Object) {
	CheckArity(args, 2, 2)
	ch := EnsureChannel(args, 0)
	v := args[1]
	if v.Equals(NIL) {
		panic(RT.NewError("Can't put nil on channel"))
	}
	if ch.isClosed {
		return MakeBoolean(false)
	}
	obj = MakeBoolean(true)
	defer func() {
		if r := recover(); r != nil {
			RT.GIL.Lock()
			obj = MakeBoolean(false)
		}
	}()
	RT.GIL.Unlock()
	ch.ch <- MakeFutureResult(v, nil)
	RT.GIL.Lock()
	return
}

var procReceive = func(args []Object) Object {
	CheckArity(args, 1, 1)
	ch := EnsureChannel(args, 0)
	RT.GIL.Unlock()
	res, ok := <-ch.ch
	RT.GIL.Lock()
	if !ok {
		return NIL
	}
	if res.err != nil {
		panic(res.err)
	}
	return res.value
}

var procGo = func(args []Object) Object {
	CheckArity(args, 1, 1)
	f := EnsureCallable(args, 0)
	ch := MakeChannel(make(chan FutureResult, 1))
	go func() {

		defer func() {
			if r := recover(); r != nil {
				switch r := r.(type) {
				case Error:
					ch.ch <- MakeFutureResult(NIL, r)
					ch.Close()
				default:
					RT.GIL.Unlock()
					panic(r)
				}
			}
			RT.GIL.Unlock()
		}()

		RT.GIL.Lock()
		res := f.Call([]Object{})
		ch.ch <- MakeFutureResult(res, nil)
		ch.Close()
	}()
	return ch
}

var procVerbosityLevel = func(args []Object) Object {
	CheckArity(args, 0, 0)
	return MakeInt(VerbosityLevel)
}

func PackReader(reader *Reader, filename string) ([]byte, error) {
	var p []byte
	packEnv := NewPackEnv()
	parseContext := &ParseContext{GlobalEnv: GLOBAL_ENV}
	if filename != "" {
		currentFilename := parseContext.GlobalEnv.file.Value
		defer func() {
			parseContext.GlobalEnv.SetFilename(currentFilename)
		}()
		s, err := filepath.Abs(filename)
		PanicOnErr(err)
		parseContext.GlobalEnv.SetFilename(MakeString(s))
	}
	defer func() { finalizeNamespace() }()
	for {
		obj, err := TryRead(reader)
		if err == io.EOF {
			var hp []byte
			hp = packEnv.Pack(hp)
			return append(hp, p...), nil
		}
		if err != nil {
			fmt.Fprintln(Stderr, err)
			return nil, err
		}
		expr, err := TryParse(obj, parseContext)
		if err != nil {
			fmt.Fprintln(Stderr, err)
			return nil, err
		}
		p = expr.Pack(p, packEnv)
		_, err = TryEval(expr)
		if err != nil {
			fmt.Fprintln(Stderr, err)
			return nil, err
		}
	}
}

var procIncProblemCount = func(args []Object) Object {
	PROBLEM_COUNT++
	return NIL
}

func ProcessReader(reader *Reader, filename string, phase Phase) error {
	parseContext := &ParseContext{GlobalEnv: GLOBAL_ENV}
	if filename != "" {
		currentFilename := parseContext.GlobalEnv.file.Value
		defer func() {
			parseContext.GlobalEnv.SetFilename(currentFilename)
		}()
		s, err := filepath.Abs(filename)
		PanicOnErr(err)
		parseContext.GlobalEnv.SetFilename(MakeString(s))
	}
	for {
		obj, err := TryRead(reader)
		if err == io.EOF {
			return nil
		}
		if err != nil {
			fmt.Fprintln(Stderr, err)
			return err
		}
		if phase == READ {
			continue
		}
		if VerbosityLevel > 2 {
			fmt.Fprintln(Stderr, "\nprocs.go/ProcessReader: TRYPARSE:")
			SpewThis(obj)
		}
		expr, err := TryParse(obj, parseContext)
		if err != nil {
			fmt.Fprintln(Stderr, err)
			return err
		}
		if phase == PARSE {
			continue
		}
		if VerbosityLevel > 2 {
			fmt.Fprintln(Stderr, "\nprocs.go/ProcessReader: TRYEVAL:")
			SpewThis(expr)
		}
		obj, err = TryEval(expr)
		if err != nil {
			fmt.Fprintln(Stderr, err)
			return err
		}
		if phase == EVAL {
			continue
		}
		if _, ok := obj.(Nil); !ok {
			fmt.Fprintln(Stdout, obj.ToString(true))
		}
	}
}

func ProcessReaderFromEval(reader *Reader, filename string) {
	parseContext := &ParseContext{GlobalEnv: GLOBAL_ENV}
	if filename != "" {
		currentFilename := parseContext.GlobalEnv.file.Value
		defer func() {
			parseContext.GlobalEnv.SetFilename(currentFilename)
		}()
		s, err := filepath.Abs(filename)
		PanicOnErr(err)
		parseContext.GlobalEnv.SetFilename(MakeString(s))
	}
	for {
		obj, err := TryRead(reader)
		if err == io.EOF {
			return
		}
		PanicOnErr(err)
		expr, err := TryParse(obj, parseContext)
		PanicOnErr(err)
		obj, err = TryEval(expr)
		PanicOnErr(err)
	}
}

<<<<<<< HEAD
func finalizeNamespace() {
	if VerbosityLevel < 1 {
		return
	}
	ns := GLOBAL_ENV.CurrentNamespace()
	fmt.Fprintf(Stderr, "PROCESSED ns=%s mappings=%d\n", *ns.Name.name, len(ns.mappings))
}

func processData(info *internalData, name string) (processed bool) {
=======
func processData(data []byte) {
>>>>>>> 26b783e8
	ns := GLOBAL_ENV.CurrentNamespace()
	GLOBAL_ENV.SetCurrentNamespace(GLOBAL_ENV.CoreNamespace)
	defer func() { finalizeNamespace(); GLOBAL_ENV.SetCurrentNamespace(ns) }()
	if !info.available {
		panic(fmt.Sprintf("Unable to load internal data %s -- core/a_*_{core,data}.go both missing?", name))
	}
	if info.init != nil {
		if VerbosityLevel > 0 {
			fmt.Fprintf(Stderr, "processNamespaceinfo: Running init() for %s\n", name)
		}
		info.init()
		info.init = nil
		processed = true
	}
<<<<<<< HEAD
	if info.data != nil {
		if VerbosityLevel > 0 {
			fmt.Fprintf(Stderr, "processNamespaceinfo: Evaluating code for %s\n", name)
		}
		header, p := UnpackHeader(info.data, GLOBAL_ENV)
		for len(p) > 0 {
			var expr Expr
			expr, p = UnpackExpr(p, header)
			_, err := TryEval(expr)
			if err != nil {
				fmt.Fprintf(Stderr, "About to panic evaluating: %v (%T)\n", expr, expr)
			}
			PanicOnErr(err)
		}
		info.data = nil
		processed = true
	}
	return
=======
	if VerbosityLevel > 0 {
		fmt.Fprintf(Stderr, "processData: Evaluated code for %s\n", GLOBAL_ENV.CurrentNamespace().ToString(false))
	}
>>>>>>> 26b783e8
}

func setCoreNamespaces() {
	ns := GLOBAL_ENV.CoreNamespace
	ns.MaybeLazy("joker.core")

	vr := ns.Resolve("*core-namespaces*")
	set := vr.Value.(*MapSet)
	if VerbosityLevel > 1 {
		fmt.Fprintln(Stderr, "setCoreNamespaces() of:")
		SpewThis(vr)
	}
	for _, ns := range coreNamespaces {
		if VerbosityLevel > 1 {
			fmt.Fprintf(Stderr, "ns: %+v\n", ns)
		}
		sym := MakeSymbol(ns)
		if VerbosityLevel > 1 {
			fmt.Fprintf(Stderr, "\tsym: %s\n", sym.Name())
		}
		set = set.Conj(sym).(*MapSet)
	}
	vr.Value = set

	// Add 'joker.core to *loaded-libs*, now that it's loaded.
	vr = ns.Resolve("*loaded-libs*")
	set = vr.Value.(*MapSet).Conj(ns.Name).(*MapSet)
	vr.Value = set
}

var procIsNamespaceInitialized = func(args []Object) Object {
	sym := EnsureSymbol(args, 0)
	if sym.ns != nil {
		panic(RT.NewError("Can't ask for namespace info on namespace-qualified symbol"))
<<<<<<< HEAD
	}
	// First look for registered (e.g. std) libs
	ns, found := GLOBAL_ENV.Namespaces[sym.name]
	if found {
		return MakeBoolean(ns.Lazy == nil)
	}
	// Then check core libs, which (generally) start out as unregistered
	libname := sym.Name()
	info, found := internalLibs[libname]
	return MakeBoolean(found && info.init == nil && info.data == nil)
}

var haveSetCoreNamespaces bool

func ProcessCoreData() {
	if processData(&coreData, "<joker.core>") || !haveSetCoreNamespaces {
		setCoreNamespaces()
		haveSetCoreNamespaces = true
=======
>>>>>>> 26b783e8
	}
	// First look for registered (e.g. std) libs
	ns, found := GLOBAL_ENV.Namespaces[sym.name]
	return MakeBoolean(found && ns.Lazy == nil)
}

<<<<<<< HEAD
func ProcessReplData() {
	processData(&replData, "<joker.repl>")
}
=======
var haveSetCoreNamespaces bool
>>>>>>> 26b783e8

func findConfigFile(filename string, workingDir string, findDir bool) string {
	var err error
	configName := ".joker"
	if findDir {
		configName = ".jokerd"
	}
	if filename != "" {
		filename, err = filepath.Abs(filename)
		if err != nil {
			fmt.Fprintln(Stderr, "Error reading config file "+filename+": ", err)
			return ""
		}
	}

	if workingDir != "" {
		workingDir, err := filepath.Abs(workingDir)
		if err != nil {
			fmt.Fprintln(Stderr, "Error resolving working directory"+workingDir+": ", err)
			return ""
		}
		filename = filepath.Join(workingDir, configName)
	}
	for {
		oldFilename := filename
		filename = filepath.Dir(filename)
		if filename == oldFilename {
			home, ok := os.LookupEnv("HOME")
			if !ok {
				home, ok = os.LookupEnv("USERPROFILE")
				if !ok {
					return ""
				}
			}
			p := filepath.Join(home, configName)
			if info, err := os.Stat(p); err == nil {
				if !findDir || info.IsDir() {
					return p
				}
			}
			return ""
		}
		p := filepath.Join(filename, configName)
		if info, err := os.Stat(p); err == nil {
			if !findDir || info.IsDir() {
				return p
			}
		}
	}
}

func printConfigError(filename, msg string) {
	fmt.Fprintln(Stderr, "Error reading config file "+filename+": ", msg)
}

func knownMacrosToMap(km Object) (Map, error) {
	s := km.(Seqable).Seq()
	res := EmptyArrayMap()
	for !s.IsEmpty() {
		obj := s.First()
		switch obj := obj.(type) {
		case Symbol:
			res.Add(obj, NIL)
		case *Vector:
			if obj.Count() != 2 {
				return nil, errors.New(":known-macros item must be a symbol or a vector with two elements")
			}
			res.Add(obj.at(0), obj.at(1))
		default:
			return nil, errors.New(":known-macros item must be a symbol or a vector, got " + obj.GetType().ToString(false))
		}
		s = s.Rest()
	}
	return res, nil
}

func ReadConfig(filename string, workingDir string) {
	LINTER_CONFIG = GLOBAL_ENV.CoreNamespace.Intern(MakeSymbol("*linter-config*"))
	LINTER_CONFIG.Value = EmptyArrayMap()
	configFileName := findConfigFile(filename, workingDir, false)
	if configFileName == "" {
		return
	}
	f, err := os.Open(configFileName)
	if err != nil {
		printConfigError(configFileName, err.Error())
		return
	}
	r := NewReader(bufio.NewReader(f), configFileName)
	config, err := TryRead(r)
	if err != nil {
		printConfigError(configFileName, err.Error())
		return
	}
	configMap, ok := config.(Map)
	if !ok {
		printConfigError(configFileName, "config root object must be a map, got "+config.GetType().ToString(false))
		return
	}
	ok, ignoredUnusedNamespaces := configMap.Get(MakeKeyword("ignored-unused-namespaces"))
	if ok {
		seq, ok1 := ignoredUnusedNamespaces.(Seqable)
		if ok1 {
			WARNINGS.ignoredUnusedNamespaces = NewSetFromSeq(seq.Seq())
		} else {
			printConfigError(configFileName, ":ignored-unused-namespaces value must be a vector, got "+ignoredUnusedNamespaces.GetType().ToString(false))
			return
		}
	}
	ok, ignoredFileRegexes := configMap.Get(MakeKeyword("ignored-file-regexes"))
	if ok {
		seq, ok1 := ignoredFileRegexes.(Seqable)
		if ok1 {
			s := seq.Seq()
			for !s.IsEmpty() {
				regex, ok2 := s.First().(*Regex)
				if !ok2 {
					printConfigError(configFileName, ":ignored-file-regexes elements must be regexes, got "+s.First().GetType().ToString(false))
					return
				}
				WARNINGS.IgnoredFileRegexes = append(WARNINGS.IgnoredFileRegexes, regex.R)
				s = s.Rest()
			}
		} else {
			printConfigError(configFileName, ":ignored-file-regexes value must be a vector, got "+ignoredFileRegexes.GetType().ToString(false))
			return
		}
	}
	ok, entryPoints := configMap.Get(MakeKeyword("entry-points"))
	if ok {
		seq, ok1 := entryPoints.(Seqable)
		if ok1 {
			WARNINGS.entryPoints = NewSetFromSeq(seq.Seq())
		} else {
			printConfigError(configFileName, ":entry-points value must be a vector, got "+entryPoints.GetType().ToString(false))
			return
		}
	}
	ok, knownNamespaces := configMap.Get(MakeKeyword("known-namespaces"))
	if ok {
		if _, ok1 := knownNamespaces.(Seqable); !ok1 {
			printConfigError(configFileName, ":known-namespaces value must be a vector, got "+knownNamespaces.GetType().ToString(false))
			return
		}
	}
	ok, knownTags := configMap.Get(MakeKeyword("known-tags"))
	if ok {
		if _, ok1 := knownTags.(Seqable); !ok1 {
			printConfigError(configFileName, ":known-tags value must be a vector, got "+knownTags.GetType().ToString(false))
			return
		}
	}
	ok, knownMacros := configMap.Get(KEYWORDS.knownMacros)
	if ok {
		_, ok1 := knownMacros.(Seqable)
		if !ok1 {
			printConfigError(configFileName, ":known-macros value must be a vector, got "+knownMacros.GetType().ToString(false))
			return
		}
		m, err := knownMacrosToMap(knownMacros)
		if err != nil {
			printConfigError(configFileName, err.Error())
			return
		}
		configMap = configMap.Assoc(KEYWORDS.knownMacros, m).(Map)
	}
	ok, rules := configMap.Get(KEYWORDS.rules)
	if ok {
		m, ok := rules.(Map)
		if !ok {
			printConfigError(configFileName, ":rules value must be a map, got "+rules.GetType().ToString(false))
			return
		}
		if ok, v := m.Get(KEYWORDS.ifWithoutElse); ok {
			WARNINGS.ifWithoutElse = ToBool(v)
		}
		if ok, v := m.Get(KEYWORDS.unusedFnParameters); ok {
			WARNINGS.unusedFnParameters = ToBool(v)
		}
		if ok, v := m.Get(KEYWORDS.fnWithEmptyBody); ok {
			WARNINGS.fnWithEmptyBody = ToBool(v)
		}
	}
	LINTER_CONFIG.Value = configMap
}

func removeJokerNamespaces() {
	for k, ns := range GLOBAL_ENV.Namespaces {
		if ns != GLOBAL_ENV.CoreNamespace && strings.HasPrefix(*k, "joker.") {
			delete(GLOBAL_ENV.Namespaces, k)
		}
	}
}

func markJokerNamespacesAsUsed() {
	for k, ns := range GLOBAL_ENV.Namespaces {
		if ns != GLOBAL_ENV.CoreNamespace && strings.HasPrefix(*k, "joker.") {
			ns.isUsed = true
			ns.isGloballyUsed = true
		}
	}
}

<<<<<<< HEAD
func ProcessLinterData(dialect Dialect) {
	if dialect == EDN {
		markJokerNamespacesAsUsed()
		return
	}
	processData(&linter_allData, "linter_all")
	GLOBAL_ENV.CoreNamespace.Resolve("*loaded-libs*").Value = EmptySet()
	if dialect == JOKER {
		markJokerNamespacesAsUsed()
		processData(&linter_jokerData, "linter_joker")
		return
	}
	processData(&linter_cljxData, "linter_cljx")
	switch dialect {
	case CLJ:
		processData(&linter_cljData, "linter_clj")
	case CLJS:
		processData(&linter_cljsData, "linter_cljs")
	}
	removeJokerNamespaces()
}

=======
>>>>>>> 26b783e8
func NewReaderFromFile(filename string) (*Reader, error) {
	f, err := os.Open(filename)
	if err != nil {
		fmt.Fprintln(Stderr, "Error: ", err)
		return nil, err
	}
	return NewReader(bufio.NewReader(f), filename), nil
}

func ProcessLinterFile(configDir string, filename string) {
	linterFileName := filepath.Join(configDir, filename)
	if _, err := os.Stat(linterFileName); err == nil {
		if reader, err := NewReaderFromFile(linterFileName); err == nil {
			ProcessReader(reader, linterFileName, EVAL)
		}
	}
}

func ProcessLinterFiles(dialect Dialect, filename string, workingDir string) {
	if dialect == EDN || dialect == JOKER {
		return
	}
	configDir := findConfigFile(filename, workingDir, true)
	if configDir == "" {
		return
	}
	ProcessLinterFile(configDir, "linter.cljc")
	switch dialect {
	case CLJS:
		ProcessLinterFile(configDir, "linter.cljs")
	case CLJ:
		ProcessLinterFile(configDir, "linter.clj")
	}
}

func init() {
	rand.Seed(time.Now().UnixNano())
}<|MERGE_RESOLUTION|>--- conflicted
+++ resolved
@@ -28,27 +28,6 @@
 
 var coreNamespaces []string
 
-<<<<<<< HEAD
-var (
-	coreData         internalData
-	replData         internalData
-	walkData         internalData
-	templateData     internalData
-	testData         internalData
-	setData          internalData
-	tools_cliData    internalData
-	linter_allData   internalData
-	linter_jokerData internalData
-	linter_cljxData  internalData
-	linter_cljData   internalData
-	linter_cljsData  internalData
-	hiccupData       internalData
-	pprintData       internalData
-	better_condData  internalData
-)
-
-=======
->>>>>>> 26b783e8
 type FileInfo struct {
 	Name     string
 	Filename string
@@ -121,12 +100,12 @@
 	},
 }
 
-var CoreSourceFileInfo = map[string]*internalData{}
+// var CoreSourceFileInfo = map[string]*[]byte{}
 var CoreSourceFilename = map[string]string{}
 
-func ProcessCoreSourceFileFor(ns string) {
-	processData(CoreSourceFileInfo[ns], ns)
-}
+// func ProcessCoreSourceFileFor(ns string) {
+// 	processData(CoreSourceFileInfo[ns], ns)
+// }
 
 type (
 	Phase        int
@@ -145,11 +124,6 @@
 
 const VERSION = "v0.14.1"
 
-<<<<<<< HEAD
-var internalLibs map[string]*internalData
-
-=======
->>>>>>> 26b783e8
 const (
 	CLJ Dialect = iota
 	CLJS
@@ -158,32 +132,17 @@
 	UNKNOWN
 )
 
-<<<<<<< HEAD
 func InitInternalLibs() {
-	internalLibs = map[string]*internalData{
-		"joker.core":        &coreData,
-		"joker.walk":        &walkData,
-		"joker.template":    &templateData,
-		"joker.repl":        &replData,
-		"joker.test":        &testData,
-		"joker.set":         &setData,
-		"joker.tools.cli":   &tools_cliData,
-		"joker.hiccup":      &hiccupData,
-		"joker.pprint":      &pprintData,
-		"joker.better-cond": &better_condData,
-	}
 	for _, f := range CoreSourceFiles {
-		if _, found := CoreSourceFileInfo[f.Name]; found {
-			continue // Linter stuff, not yet supported by gen_code.go
-		}
+		// if _, found := CoreSourceFileInfo[f.Name]; found {
+		// 	continue // Linter stuff, not yet supported by gen_code.go
+		// }
 		ns := CoreNameAsNamespaceName(f.Name)
-		CoreSourceFileInfo[f.Name] = internalLibs[ns]
+		// CoreSourceFileInfo[f.Name] = internalLibs[ns]
 		CoreSourceFilename[ns] = f.Filename
 	}
 }
 
-=======
->>>>>>> 26b783e8
 func ExtractCallable(args []Object, index int) Callable {
 	return EnsureCallable(args, index)
 }
@@ -1531,13 +1490,6 @@
 var procLoadLibFromPath = func(args []Object) Object {
 	libname := EnsureSymbol(args, 0).Name()
 	pathname := EnsureString(args, 1).S
-<<<<<<< HEAD
-	if d := internalLibs[libname]; d != nil {
-		processData(d, libname)
-		return NIL
-	}
-=======
->>>>>>> 26b783e8
 	cp := GLOBAL_ENV.classPath.Value
 	cpvec := AssertVector(cp, "*classpath* must be a Vector, not a "+cp.GetType().ToString(false))
 	count := cpvec.Count()
@@ -1876,7 +1828,6 @@
 	}
 }
 
-<<<<<<< HEAD
 func finalizeNamespace() {
 	if VerbosityLevel < 1 {
 		return
@@ -1885,48 +1836,23 @@
 	fmt.Fprintf(Stderr, "PROCESSED ns=%s mappings=%d\n", *ns.Name.name, len(ns.mappings))
 }
 
-func processData(info *internalData, name string) (processed bool) {
-=======
-func processData(data []byte) {
->>>>>>> 26b783e8
+func processData(data []byte, name string) {
 	ns := GLOBAL_ENV.CurrentNamespace()
 	GLOBAL_ENV.SetCurrentNamespace(GLOBAL_ENV.CoreNamespace)
 	defer func() { finalizeNamespace(); GLOBAL_ENV.SetCurrentNamespace(ns) }()
-	if !info.available {
-		panic(fmt.Sprintf("Unable to load internal data %s -- core/a_*_{core,data}.go both missing?", name))
-	}
-	if info.init != nil {
-		if VerbosityLevel > 0 {
-			fmt.Fprintf(Stderr, "processNamespaceinfo: Running init() for %s\n", name)
-		}
-		info.init()
-		info.init = nil
-		processed = true
-	}
-<<<<<<< HEAD
-	if info.data != nil {
-		if VerbosityLevel > 0 {
-			fmt.Fprintf(Stderr, "processNamespaceinfo: Evaluating code for %s\n", name)
-		}
-		header, p := UnpackHeader(info.data, GLOBAL_ENV)
-		for len(p) > 0 {
-			var expr Expr
-			expr, p = UnpackExpr(p, header)
-			_, err := TryEval(expr)
-			if err != nil {
-				fmt.Fprintf(Stderr, "About to panic evaluating: %v (%T)\n", expr, expr)
-			}
-			PanicOnErr(err)
-		}
-		info.data = nil
-		processed = true
-	}
-	return
-=======
+	header, p := UnpackHeader(data, GLOBAL_ENV)
+	for len(p) > 0 {
+		var expr Expr
+		expr, p = UnpackExpr(p, header)
+		_, err := TryEval(expr)
+		if err != nil {
+			fmt.Fprintf(Stderr, "About to panic evaluating: %v (%T)\n", expr, expr)
+		}
+		PanicOnErr(err)
+	}
 	if VerbosityLevel > 0 {
 		fmt.Fprintf(Stderr, "processData: Evaluated code for %s\n", GLOBAL_ENV.CurrentNamespace().ToString(false))
 	}
->>>>>>> 26b783e8
 }
 
 func setCoreNamespaces() {
@@ -1961,40 +1887,25 @@
 	sym := EnsureSymbol(args, 0)
 	if sym.ns != nil {
 		panic(RT.NewError("Can't ask for namespace info on namespace-qualified symbol"))
-<<<<<<< HEAD
-	}
-	// First look for registered (e.g. std) libs
-	ns, found := GLOBAL_ENV.Namespaces[sym.name]
-	if found {
-		return MakeBoolean(ns.Lazy == nil)
-	}
-	// Then check core libs, which (generally) start out as unregistered
-	libname := sym.Name()
-	info, found := internalLibs[libname]
-	return MakeBoolean(found && info.init == nil && info.data == nil)
-}
-
-var haveSetCoreNamespaces bool
-
-func ProcessCoreData() {
-	if processData(&coreData, "<joker.core>") || !haveSetCoreNamespaces {
-		setCoreNamespaces()
-		haveSetCoreNamespaces = true
-=======
->>>>>>> 26b783e8
 	}
 	// First look for registered (e.g. std) libs
 	ns, found := GLOBAL_ENV.Namespaces[sym.name]
 	return MakeBoolean(found && ns.Lazy == nil)
 }
 
-<<<<<<< HEAD
+var haveSetCoreNamespaces bool
+
+func ProcessCoreData() {
+	// Let MaybeLazy() handle initialization.
+	if !haveSetCoreNamespaces {
+		setCoreNamespaces()
+		haveSetCoreNamespaces = true
+	}
+}
+
 func ProcessReplData() {
-	processData(&replData, "<joker.repl>")
-}
-=======
-var haveSetCoreNamespaces bool
->>>>>>> 26b783e8
+	// Let MaybeLazy() handle initialization.
+}
 
 func findConfigFile(filename string, workingDir string, findDir bool) string {
 	var err error
@@ -2198,31 +2109,28 @@
 	}
 }
 
-<<<<<<< HEAD
 func ProcessLinterData(dialect Dialect) {
 	if dialect == EDN {
 		markJokerNamespacesAsUsed()
 		return
 	}
-	processData(&linter_allData, "linter_all")
+	processData(linter_allData, "linter_all")
 	GLOBAL_ENV.CoreNamespace.Resolve("*loaded-libs*").Value = EmptySet()
 	if dialect == JOKER {
 		markJokerNamespacesAsUsed()
-		processData(&linter_jokerData, "linter_joker")
+		processData(linter_jokerData, "linter_joker")
 		return
 	}
-	processData(&linter_cljxData, "linter_cljx")
+	processData(linter_cljxData, "linter_cljx")
 	switch dialect {
 	case CLJ:
-		processData(&linter_cljData, "linter_clj")
+		processData(linter_cljData, "linter_clj")
 	case CLJS:
-		processData(&linter_cljsData, "linter_cljs")
+		processData(linter_cljsData, "linter_cljs")
 	}
 	removeJokerNamespaces()
 }
 
-=======
->>>>>>> 26b783e8
 func NewReaderFromFile(filename string) (*Reader, error) {
 	f, err := os.Open(filename)
 	if err != nil {

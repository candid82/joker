package core

import (
	"bufio"
	"bytes"
	"errors"
	"fmt"
	"github.com/davecgh/go-spew/spew"
	"io"
	"io/ioutil"
	"math/big"
	"math/rand"
	"os"
	"path/filepath"
	"reflect"
	"regexp"
	"sort"
	"strconv"
	"strings"
	"time"
	"unicode/utf8"
)

type internalNamespaceInfo struct {
	data      []byte
	init      func()
	generated func()
	available bool
}

var (
	coreNamespaceInfo         internalNamespaceInfo
	replNamespaceInfo         internalNamespaceInfo
	walkNamespaceInfo         internalNamespaceInfo
	templateNamespaceInfo     internalNamespaceInfo
	testNamespaceInfo         internalNamespaceInfo
	setNamespaceInfo          internalNamespaceInfo
	tools_cliNamespaceInfo    internalNamespaceInfo
	hiccupNamespaceInfo       internalNamespaceInfo
	linter_allNamespaceInfo   internalNamespaceInfo
	linter_jokerNamespaceInfo internalNamespaceInfo
	linter_cljxNamespaceInfo  internalNamespaceInfo
	linter_cljNamespaceInfo   internalNamespaceInfo
	linter_cljsNamespaceInfo  internalNamespaceInfo
)

type (
	Phase        int
	Dialect      int
	StringReader interface {
		ReadString(delim byte) (s string, e error)
	}
)

const (
	READ Phase = iota
	PARSE
	EVAL
	PRINT_IF_NOT_NIL
)

const VERSION = "v0.13.0"

var internalLibs map[string]*internalNamespaceInfo

const (
	CLJ Dialect = iota
	CLJS
	JOKER
	EDN
	UNKNOWN
)

func InitInternalLibs() {
	internalLibs = map[string]*internalNamespaceInfo{
		"joker.core":      &coreNamespaceInfo,
		"joker.walk":      &walkNamespaceInfo,
		"joker.template":  &templateNamespaceInfo,
		"joker.repl":      &replNamespaceInfo,
		"joker.test":      &testNamespaceInfo,
		"joker.set":       &setNamespaceInfo,
		"joker.tools.cli": &tools_cliNamespaceInfo,
		"joker.hiccup":    &hiccupNamespaceInfo,
	}
}

func ExtractCallable(args []Object, index int) Callable {
	return EnsureCallable(args, index)
}

func ExtractObject(args []Object, index int) Object {
	return args[index]
}

func ExtractString(args []Object, index int) string {
	return EnsureString(args, index).S
}

func ExtractKeyword(args []Object, index int) string {
	return EnsureKeyword(args, index).ToString(false)
}

func ExtractStringable(args []Object, index int) string {
	return EnsureStringable(args, index).S
}

func ExtractStrings(args []Object, index int) []string {
	strs := make([]string, 0)
	for i := index; i < len(args); i++ {
		strs = append(strs, EnsureString(args, i).S)
	}
	return strs
}

func ExtractInt(args []Object, index int) int {
	return EnsureInt(args, index).I
}

func ExtractBoolean(args []Object, index int) bool {
	return EnsureBoolean(args, index).B
}

func ExtractChar(args []Object, index int) rune {
	return EnsureChar(args, index).Ch
}

func ExtractTime(args []Object, index int) time.Time {
	return EnsureTime(args, index).T
}

func ExtractDouble(args []Object, index int) float64 {
	return EnsureDouble(args, index).D
}

func ExtractNumber(args []Object, index int) Number {
	return EnsureNumber(args, index)
}

func ExtractRegex(args []Object, index int) *regexp.Regexp {
	return EnsureRegex(args, index).R
}

func ExtractSeqable(args []Object, index int) Seqable {
	return EnsureSeqable(args, index)
}

func ExtractMap(args []Object, index int) Map {
	return EnsureMap(args, index)
}

func ExtractIOReader(args []Object, index int) io.Reader {
	return Ensureio_Reader(args, index)
}

func ExtractIOWriter(args []Object, index int) io.Writer {
	return Ensureio_Writer(args, index)
}

var procMeta ProcFn = func(args []Object) Object {
	switch obj := args[0].(type) {
	case Meta:
		meta := obj.GetMeta()
		if meta != nil {
			return meta
		}
	case *Type:
		meta := obj.GetMeta()
		if meta != nil {
			return meta
		}
	}
	return NIL
}

var procWithMeta ProcFn = func(args []Object) Object {
	CheckArity(args, 2, 2)
	m := EnsureMeta(args, 0)
	if args[1].Equals(NIL) {
		return args[0]
	}
	return m.WithMeta(EnsureMap(args, 1))
}

var procIsZero ProcFn = func(args []Object) Object {
	n := EnsureNumber(args, 0)
	ops := GetOps(n)
	return Boolean{B: ops.IsZero(n)}
}

var procIsPos ProcFn = func(args []Object) Object {
	n := EnsureNumber(args, 0)
	ops := GetOps(n)
	return Boolean{B: ops.Gt(n, Int{I: 0})}
}

var procIsNeg ProcFn = func(args []Object) Object {
	n := EnsureNumber(args, 0)
	ops := GetOps(n)
	return Boolean{B: ops.Lt(n, Int{I: 0})}
}

var procAdd ProcFn = func(args []Object) Object {
	x := AssertNumber(args[0], "")
	y := AssertNumber(args[1], "")
	ops := GetOps(x).Combine(GetOps(y))
	return ops.Add(x, y)
}

var procAddEx ProcFn = func(args []Object) Object {
	x := AssertNumber(args[0], "")
	y := AssertNumber(args[1], "")
	ops := GetOps(x).Combine(GetOps(y)).Combine(BIGINT_OPS)
	return ops.Add(x, y)
}

var procMultiply ProcFn = func(args []Object) Object {
	x := AssertNumber(args[0], "")
	y := AssertNumber(args[1], "")
	ops := GetOps(x).Combine(GetOps(y))
	return ops.Multiply(x, y)
}

var procMultiplyEx ProcFn = func(args []Object) Object {
	x := AssertNumber(args[0], "")
	y := AssertNumber(args[1], "")
	ops := GetOps(x).Combine(GetOps(y)).Combine(BIGINT_OPS)
	return ops.Multiply(x, y)
}

var procSubtract ProcFn = func(args []Object) Object {
	var a, b Object
	if len(args) == 1 {
		a = Int{I: 0}
		b = args[0]
	} else {
		a = args[0]
		b = args[1]
	}
	ops := GetOps(a).Combine(GetOps(b))
	return ops.Subtract(AssertNumber(a, ""), AssertNumber(b, ""))
}

var procSubtractEx ProcFn = func(args []Object) Object {
	var a, b Object
	if len(args) == 1 {
		a = Int{I: 0}
		b = args[0]
	} else {
		a = args[0]
		b = args[1]
	}
	ops := GetOps(a).Combine(GetOps(b)).Combine(BIGINT_OPS)
	return ops.Subtract(AssertNumber(a, ""), AssertNumber(b, ""))
}

var procDivide ProcFn = func(args []Object) Object {
	x := EnsureNumber(args, 0)
	y := EnsureNumber(args, 1)
	ops := GetOps(x).Combine(GetOps(y))
	return ops.Divide(x, y)
}

var procQuot ProcFn = func(args []Object) Object {
	x := EnsureNumber(args, 0)
	y := EnsureNumber(args, 1)
	ops := GetOps(x).Combine(GetOps(y))
	return ops.Quotient(x, y)
}

var procRem ProcFn = func(args []Object) Object {
	x := EnsureNumber(args, 0)
	y := EnsureNumber(args, 1)
	ops := GetOps(x).Combine(GetOps(y))
	return ops.Rem(x, y)
}

var procBitNot ProcFn = func(args []Object) Object {
	x := AssertInt(args[0], "Bit operation not supported for "+args[0].GetType().ToString(false))
	return Int{I: ^x.I}
}

func AssertInts(args []Object) (Int, Int) {
	x := AssertInt(args[0], "Bit operation not supported for "+args[0].GetType().ToString(false))
	y := AssertInt(args[1], "Bit operation not supported for "+args[1].GetType().ToString(false))
	return x, y
}

var procBitAnd ProcFn = func(args []Object) Object {
	x, y := AssertInts(args)
	return Int{I: x.I & y.I}
}

var procBitOr ProcFn = func(args []Object) Object {
	x, y := AssertInts(args)
	return Int{I: x.I | y.I}
}

var procBitXor ProcFn = func(args []Object) Object {
	x, y := AssertInts(args)
	return Int{I: x.I ^ y.I}
}

var procBitAndNot ProcFn = func(args []Object) Object {
	x, y := AssertInts(args)
	return Int{I: x.I &^ y.I}
}

var procBitClear ProcFn = func(args []Object) Object {
	x, y := AssertInts(args)
	return Int{I: x.I &^ (1 << uint(y.I))}
}

var procBitSet ProcFn = func(args []Object) Object {
	x, y := AssertInts(args)
	return Int{I: x.I | (1 << uint(y.I))}
}

var procBitFlip ProcFn = func(args []Object) Object {
	x, y := AssertInts(args)
	return Int{I: x.I ^ (1 << uint(y.I))}
}

var procBitTest ProcFn = func(args []Object) Object {
	x, y := AssertInts(args)
	return Boolean{B: x.I&(1<<uint(y.I)) != 0}
}

var procBitShiftLeft ProcFn = func(args []Object) Object {
	x, y := AssertInts(args)
	return Int{I: x.I << uint(y.I)}
}

var procBitShiftRight ProcFn = func(args []Object) Object {
	x, y := AssertInts(args)
	return Int{I: x.I >> uint(y.I)}
}

var procUnsignedBitShiftRight ProcFn = func(args []Object) Object {
	x, y := AssertInts(args)
	return Int{I: int(uint(x.I) >> uint(y.I))}
}

var procExInfo ProcFn = func(args []Object) Object {
	CheckArity(args, 2, 3)
	res := &ExInfo{
		rt: RT.clone(),
	}
	res.Add(KEYWORDS.message, EnsureString(args, 0))
	res.Add(KEYWORDS.data, EnsureMap(args, 1))
	if len(args) == 3 {
		res.Add(KEYWORDS.cause, EnsureError(args, 2))
	}
	return res
}

var procExData ProcFn = func(args []Object) Object {
	if ok, res := args[0].(*ExInfo).Get(KEYWORDS.data); ok {
		return res
	}
	return NIL
}

var procExCause ProcFn = func(args []Object) Object {
	if ok, res := args[0].(*ExInfo).Get(KEYWORDS.cause); ok {
		return res
	}
	return NIL
}

var procExMessage ProcFn = func(args []Object) Object {
	return args[0].(Error).Message()
}

var procRegex ProcFn = func(args []Object) Object {
	r, err := regexp.Compile(EnsureString(args, 0).S)
	if err != nil {
		panic(RT.NewError("Invalid regex: " + err.Error()))
	}
	return Regex{R: r}
}

func reGroups(s string, indexes []int) Object {
	if indexes == nil {
		return NIL
	} else if len(indexes) == 2 {
		if indexes[0] == -1 {
			return NIL
		} else {
			return String{S: s[indexes[0]:indexes[1]]}
		}
	} else {
		v := EmptyVector()
		for i := 0; i < len(indexes); i += 2 {
			if indexes[i] == -1 {
				v = v.Conjoin(NIL)
			} else {
				v = v.Conjoin(String{S: s[indexes[i]:indexes[i+1]]})
			}
		}
		return v
	}
}

var procReSeq ProcFn = func(args []Object) Object {
	re := EnsureRegex(args, 0)
	s := EnsureString(args, 1)
	matches := re.R.FindAllStringSubmatchIndex(s.S, -1)
	if matches == nil {
		return NIL
	}
	res := make([]Object, len(matches))
	for i, match := range matches {
		res[i] = reGroups(s.S, match)
	}
	return &ArraySeq{arr: res}
}

var procReFind ProcFn = func(args []Object) Object {
	re := EnsureRegex(args, 0)
	s := EnsureString(args, 1)
	match := re.R.FindStringSubmatchIndex(s.S)
	return reGroups(s.S, match)
}

var procRand ProcFn = func(args []Object) Object {
	r := rand.Float64()
	return Double{D: r}
}

var procIsSpecialSymbol ProcFn = func(args []Object) Object {
	return Boolean{B: IsSpecialSymbol(args[0])}
}

var procSubs ProcFn = func(args []Object) Object {
	s := EnsureString(args, 0).S
	start := EnsureInt(args, 1).I
	slen := utf8.RuneCountInString(s)
	end := slen
	if len(args) > 2 {
		end = EnsureInt(args, 2).I
	}
	if start < 0 || start > slen {
		panic(RT.NewError(fmt.Sprintf("String index out of range: %d", start)))
	}
	if end < 0 || end > slen {
		panic(RT.NewError(fmt.Sprintf("String index out of range: %d", end)))
	}
	return String{S: string([]rune(s)[start:end])}
}

var procIntern = func(args []Object) Object {
	ns := EnsureNamespace(args, 0)
	sym := EnsureSymbol(args, 1)
	vr := ns.Intern(sym)
	if len(args) == 3 {
		vr.Value = args[2]
	}
	return vr
}

var procSetMeta = func(args []Object) Object {
	vr := EnsureVar(args, 0)
	meta := EnsureMap(args, 1)
	vr.meta = meta
	return NIL
}

var procAtom = func(args []Object) Object {
	res := &Atom{
		value: args[0],
	}
	if len(args) > 1 {
		m := NewHashMap(args[1:]...)
		if ok, v := m.Get(KEYWORDS.meta); ok {
			res.meta = AssertMap(v, "")
		}
	}
	return res
}

var procDeref = func(args []Object) Object {
	return EnsureDeref(args, 0).Deref()
}

var procSwap = func(args []Object) Object {
	a := EnsureAtom(args, 0)
	f := EnsureCallable(args, 1)
	fargs := append([]Object{a.value}, args[2:]...)
	a.value = f.Call(fargs)
	return a.value
}

var procSwapVals = func(args []Object) Object {
	a := EnsureAtom(args, 0)
	f := EnsureCallable(args, 1)
	fargs := append([]Object{a.value}, args[2:]...)
	oldValue := a.value
	a.value = f.Call(fargs)
	return NewVectorFrom(oldValue, a.value)
}

var procReset = func(args []Object) Object {
	a := EnsureAtom(args, 0)
	a.value = args[1]
	return a.value
}

var procResetVals = func(args []Object) Object {
	a := EnsureAtom(args, 0)
	oldValue := a.value
	a.value = args[1]
	return NewVectorFrom(oldValue, a.value)
}

var procAlterMeta = func(args []Object) Object {
	r := EnsureRef(args, 0)
	f := EnsureFn(args, 1)
	return r.AlterMeta(f, args[2:])
}

var procResetMeta = func(args []Object) Object {
	r := EnsureRef(args, 0)
	m := EnsureMap(args, 1)
	return r.ResetMeta(m)
}

var procEmpty = func(args []Object) Object {
	switch c := args[0].(type) {
	case Collection:
		return c.Empty()
	default:
		return NIL
	}
}

var procIsBound = func(args []Object) Object {
	vr := EnsureVar(args, 0)
	return Boolean{B: vr.Value != nil}
}

func toNative(obj Object) interface{} {
	switch obj := obj.(type) {
	case Native:
		return obj.Native()
	default:
		return obj.ToString(false)
	}
}

var procFormat = func(args []Object) Object {
	s := EnsureString(args, 0)
	objs := args[1:]
	fargs := make([]interface{}, len(objs))
	for i, v := range objs {
		fargs[i] = toNative(v)
	}
	res := fmt.Sprintf(s.S, fargs...)
	return String{S: res}
}

var procList ProcFn = func(args []Object) Object {
	return NewListFrom(args...)
}

var procCons ProcFn = func(args []Object) Object {
	CheckArity(args, 2, 2)
	s := EnsureSeqable(args, 1).Seq()
	return s.Cons(args[0])
}

var procFirst ProcFn = func(args []Object) Object {
	CheckArity(args, 1, 1)
	s := EnsureSeqable(args, 0).Seq()
	return s.First()
}

var procNext ProcFn = func(args []Object) Object {
	CheckArity(args, 1, 1)
	s := EnsureSeqable(args, 0).Seq()
	res := s.Rest()
	if res.IsEmpty() {
		return NIL
	}
	return res
}

var procRest ProcFn = func(args []Object) Object {
	CheckArity(args, 1, 1)
	s := EnsureSeqable(args, 0).Seq()
	return s.Rest()
}

var procConj ProcFn = func(args []Object) Object {
	switch c := args[0].(type) {
	case Conjable:
		return c.Conj(args[1])
	case Seq:
		return c.Cons(args[1])
	default:
		panic(RT.NewError("conj's first argument must be a collection, got " + c.GetType().ToString(false)))
	}
}

var procSeq ProcFn = func(args []Object) Object {
	CheckArity(args, 1, 1)
	s := EnsureSeqable(args, 0).Seq()
	if s.IsEmpty() {
		return NIL
	}
	return s
}

var procIsInstance ProcFn = func(args []Object) Object {
	CheckArity(args, 2, 2)
	t := EnsureType(args, 0)
	return Boolean{B: IsInstance(t, args[1])}
}

var procAssoc ProcFn = func(args []Object) Object {
	return EnsureAssociative(args, 0).Assoc(args[1], args[2])
}

var procEquals ProcFn = func(args []Object) Object {
	return Boolean{B: args[0].Equals(args[1])}
}

var procCount ProcFn = func(args []Object) Object {
	switch obj := args[0].(type) {
	case Counted:
		return Int{I: obj.Count()}
	default:
		s := AssertSeqable(obj, "count not supported on this type: "+obj.GetType().ToString(false))
		return Int{I: SeqCount(s.Seq())}
	}
}

var procSubvec ProcFn = func(args []Object) Object {
	// TODO: implement proper Subvector structure
	v := EnsureVector(args, 0)
	start := EnsureInt(args, 1).I
	end := EnsureInt(args, 2).I
	if start > end {
		panic(RT.NewError(fmt.Sprintf("subvec's start index (%d) is greater than end index (%d)", start, end)))
	}
	subv := make([]Object, 0, end-start)
	for i := start; i < end; i++ {
		subv = append(subv, v.at(i))
	}
	return NewVectorFrom(subv...)
}

var procCast ProcFn = func(args []Object) Object {
	t := EnsureType(args, 0)
	if t.reflectType.Kind() == reflect.Interface &&
		args[1].GetType().reflectType.Implements(t.reflectType) ||
		args[1].GetType().reflectType == t.reflectType {
		return args[1]
	}
	panic(RT.NewError("Cannot cast " + args[1].GetType().ToString(false) + " to " + t.ToString(false)))
}

var procVec ProcFn = func(args []Object) Object {
	return NewVectorFromSeq(EnsureSeqable(args, 0).Seq())
}

var procHashMap ProcFn = func(args []Object) Object {
	if len(args)%2 != 0 {
		panic(RT.NewError("No value supplied for key " + args[len(args)-1].ToString(false)))
	}
	return NewHashMap(args...)
}

var procHashSet ProcFn = func(args []Object) Object {
	res := EmptySet()
	for i := 0; i < len(args); i++ {
		res.Add(args[i])
	}
	return res
}

var procStr ProcFn = func(args []Object) Object {
	var buffer bytes.Buffer
	for _, obj := range args {
		if !obj.Equals(NIL) {
			t := obj.GetType()
			// TODO: this is a hack. Rethink escape parameter in ToString
			escaped := (t == TYPE.String) || (t == TYPE.Char) || (t == TYPE.Regex)
			buffer.WriteString(obj.ToString(!escaped))
		}
	}
	return String{S: buffer.String()}
}

var procSymbol ProcFn = func(args []Object) Object {
	if len(args) == 1 {
		return MakeSymbol(EnsureString(args, 0).S)
	}
	var ns *string = nil
	if !args[0].Equals(NIL) {
		ns = STRINGS.Intern(EnsureString(args, 0).S)
	}
	return Symbol{
		ns:   ns,
		name: STRINGS.Intern(EnsureString(args, 1).S),
	}
}

var procKeyword ProcFn = func(args []Object) Object {
	if len(args) == 1 {
		switch obj := args[0].(type) {
		case String:
			return MakeKeyword(obj.S)
		case Symbol:
			return Keyword{
				ns:   obj.ns,
				name: obj.name,
				hash: hashSymbol(obj.ns, obj.name),
			}
		default:
			return NIL
		}
	}
	var ns *string = nil
	if !args[0].Equals(NIL) {
		ns = STRINGS.Intern(EnsureString(args, 0).S)
	}
	name := STRINGS.Intern(EnsureString(args, 1).S)
	return Keyword{
		ns:   ns,
		name: name,
		hash: hashSymbol(ns, name),
	}
}

var procGensym ProcFn = func(args []Object) Object {
	return genSym(EnsureString(args, 0).S, "")
}

var procApply ProcFn = func(args []Object) Object {
	// TODO:
	// Stacktrace is broken. Need to somehow know
	// the name of the function passed ...
	f := EnsureCallable(args, 0)
	return f.Call(ToSlice(EnsureSeqable(args, 1).Seq()))
}

var procLazySeq ProcFn = func(args []Object) Object {
	return &LazySeq{
		fn: args[0].(*Fn),
	}
}

var procDelay ProcFn = func(args []Object) Object {
	return &Delay{
		fn: args[0].(*Fn),
	}
}

var procForce ProcFn = func(args []Object) Object {
	switch d := args[0].(type) {
	case *Delay:
		return d.Force()
	default:
		return d
	}
}

var procIdentical ProcFn = func(args []Object) Object {
	return Boolean{B: args[0] == args[1]}
}

var procCompare ProcFn = func(args []Object) Object {
	k1, k2 := args[0], args[1]
	if k1.Equals(k2) {
		return Int{I: 0}
	}
	switch k2.(type) {
	case Nil:
		return Int{I: 1}
	}
	switch k1 := k1.(type) {
	case Nil:
		return Int{I: -1}
	case Comparable:
		return Int{I: k1.Compare(k2)}
	}
	panic(RT.NewError(fmt.Sprintf("%s (type: %s) is not a Comparable", k1.ToString(true), k1.GetType().ToString(false))))
}

var procInt ProcFn = func(args []Object) Object {
	switch obj := args[0].(type) {
	case Char:
		return Int{I: int(obj.Ch)}
	case Number:
		return obj.Int()
	default:
		panic(RT.NewError(fmt.Sprintf("Cannot cast %s (type: %s) to Int", obj.ToString(true), obj.GetType().ToString(false))))
	}
}

var procNumber ProcFn = func(args []Object) Object {
	return AssertNumber(args[0], fmt.Sprintf("Cannot cast %s (type: %s) to Number", args[0].ToString(true), args[0].GetType().ToString(false)))
}

var procDouble ProcFn = func(args []Object) Object {
	n := AssertNumber(args[0], fmt.Sprintf("Cannot cast %s (type: %s) to Double", args[0].ToString(true), args[0].GetType().ToString(false)))
	return n.Double()
}

var procChar ProcFn = func(args []Object) Object {
	switch c := args[0].(type) {
	case Char:
		return c
	case Number:
		i := c.Int().I
		if i < MIN_RUNE || i > MAX_RUNE {
			panic(RT.NewError(fmt.Sprintf("Value out of range for char: %d", i)))
		}
		return Char{Ch: rune(i)}
	default:
		panic(RT.NewError(fmt.Sprintf("Cannot cast %s (type: %s) to Char", c.ToString(true), c.GetType().ToString(false))))
	}
}

var procBoolean ProcFn = func(args []Object) Object {
	return Boolean{B: ToBool(args[0])}
}

var procNumerator ProcFn = func(args []Object) Object {
	bi := EnsureRatio(args, 0).r.Num()
	return &BigInt{b: *bi}
}

var procDenominator ProcFn = func(args []Object) Object {
	bi := EnsureRatio(args, 0).r.Denom()
	return &BigInt{b: *bi}
}

var procBigInt ProcFn = func(args []Object) Object {
	switch n := args[0].(type) {
	case Number:
		return &BigInt{b: *n.BigInt()}
	case String:
		bi := big.Int{}
		if _, ok := bi.SetString(n.S, 10); ok {
			return &BigInt{b: bi}
		}
		panic(RT.NewError("Invalid number format " + n.S))
	default:
		panic(RT.NewError(fmt.Sprintf("Cannot cast %s (type: %s) to BigInt", n.ToString(true), n.GetType().ToString(false))))
	}
}

var procBigFloat ProcFn = func(args []Object) Object {
	switch n := args[0].(type) {
	case Number:
		return &BigFloat{b: *n.BigFloat()}
	case String:
		b := big.Float{}
		if _, ok := b.SetString(n.S); ok {
			return &BigFloat{b: b}
		}
		panic(RT.NewError("Invalid number format " + n.S))
	default:
		panic(RT.NewError(fmt.Sprintf("Cannot cast %s (type: %s) to BigFloat", n.ToString(true), n.GetType().ToString(false))))
	}
}

var procNth ProcFn = func(args []Object) Object {
	n := EnsureNumber(args, 1).Int().I
	switch coll := args[0].(type) {
	case Indexed:
		if len(args) == 3 {
			return coll.TryNth(n, args[2])
		}
		return coll.Nth(n)
	case Nil:
		return NIL
	case Sequential:
		switch coll := args[0].(type) {
		case Seqable:
			if len(args) == 3 {
				return SeqTryNth(coll.Seq(), n, args[2])
			}
			return SeqNth(coll.Seq(), n)
		}
	}
	panic(RT.NewError("nth not supported on this type: " + args[0].GetType().ToString(false)))
}

var procLt ProcFn = func(args []Object) Object {
	a := AssertNumber(args[0], "")
	b := AssertNumber(args[1], "")
	return Boolean{B: GetOps(a).Combine(GetOps(b)).Lt(a, b)}
}

var procLte ProcFn = func(args []Object) Object {
	a := AssertNumber(args[0], "")
	b := AssertNumber(args[1], "")
	return Boolean{B: GetOps(a).Combine(GetOps(b)).Lte(a, b)}
}

var procGt ProcFn = func(args []Object) Object {
	a := AssertNumber(args[0], "")
	b := AssertNumber(args[1], "")
	return Boolean{B: GetOps(a).Combine(GetOps(b)).Gt(a, b)}
}

var procGte ProcFn = func(args []Object) Object {
	a := AssertNumber(args[0], "")
	b := AssertNumber(args[1], "")
	return Boolean{B: GetOps(a).Combine(GetOps(b)).Gte(a, b)}
}

var procEq ProcFn = func(args []Object) Object {
	a := AssertNumber(args[0], "")
	b := AssertNumber(args[1], "")
	return MakeBoolean(numbersEq(a, b))
}

var procMax ProcFn = func(args []Object) Object {
	a := AssertNumber(args[0], "")
	b := AssertNumber(args[1], "")
	return Max(a, b)
}

var procMin ProcFn = func(args []Object) Object {
	a := AssertNumber(args[0], "")
	b := AssertNumber(args[1], "")
	return Min(a, b)
}

var procIncEx ProcFn = func(args []Object) Object {
	x := EnsureNumber(args, 0)
	ops := GetOps(x).Combine(BIGINT_OPS)
	return ops.Add(x, Int{I: 1})
}

var procDecEx ProcFn = func(args []Object) Object {
	x := EnsureNumber(args, 0)
	ops := GetOps(x).Combine(BIGINT_OPS)
	return ops.Subtract(x, Int{I: 1})
}

var procInc ProcFn = func(args []Object) Object {
	x := EnsureNumber(args, 0)
	ops := GetOps(x).Combine(INT_OPS)
	return ops.Add(x, Int{I: 1})
}

var procDec ProcFn = func(args []Object) Object {
	x := EnsureNumber(args, 0)
	ops := GetOps(x).Combine(INT_OPS)
	return ops.Subtract(x, Int{I: 1})
}

var procPeek ProcFn = func(args []Object) Object {
	s := AssertStack(args[0], "")
	return s.Peek()
}

var procPop ProcFn = func(args []Object) Object {
	s := AssertStack(args[0], "")
	return s.Pop().(Object)
}

var procContains ProcFn = func(args []Object) Object {
	switch c := args[0].(type) {
	case Gettable:
		ok, _ := c.Get(args[1])
		if ok {
			return Boolean{B: true}
		}
		return Boolean{B: false}
	}
	panic(RT.NewError("contains? not supported on type " + args[0].GetType().ToString(false)))
}

var procGet ProcFn = func(args []Object) Object {
	switch c := args[0].(type) {
	case Gettable:
		ok, v := c.Get(args[1])
		if ok {
			return v
		}
	}
	if len(args) == 3 {
		return args[2]
	}
	return NIL
}

var procDissoc ProcFn = func(args []Object) Object {
	return EnsureMap(args, 0).Without(args[1])
}

var procDisj ProcFn = func(args []Object) Object {
	return EnsureSet(args, 0).Disjoin(args[1])
}

var procFind ProcFn = func(args []Object) Object {
	res := EnsureAssociative(args, 0).EntryAt(args[1])
	if res == nil {
		return NIL
	}
	return res
}

var procKeys ProcFn = func(args []Object) Object {
	return EnsureMap(args, 0).Keys()
}

var procVals ProcFn = func(args []Object) Object {
	return EnsureMap(args, 0).Vals()
}

var procRseq ProcFn = func(args []Object) Object {
	return EnsureReversible(args, 0).Rseq()
}

var procName ProcFn = func(args []Object) Object {
	return String{S: EnsureNamed(args, 0).Name()}
}

var procNamespace ProcFn = func(args []Object) Object {
	ns := EnsureNamed(args, 0).Namespace()
	if ns == "" {
		return NIL
	}
	return String{S: ns}
}

var procFindVar ProcFn = func(args []Object) Object {
	sym := EnsureSymbol(args, 0)
	if sym.ns == nil {
		panic(RT.NewError("find-var argument must be namespace-qualified symbol"))
	}
	if v, ok := GLOBAL_ENV.Resolve(sym); ok {
		return v
	}
	return NIL
}

var procSort ProcFn = func(args []Object) Object {
	cmp := EnsureComparator(args, 0)
	coll := EnsureSeqable(args, 1)
	s := SortableSlice{
		s:   ToSlice(coll.Seq()),
		cmp: cmp,
	}
	sort.Sort(s)
	return &ArraySeq{arr: s.s}
}

var procEval ProcFn = func(args []Object) Object {
	parseContext := &ParseContext{GlobalEnv: GLOBAL_ENV}
	expr := Parse(args[0], parseContext)
	return Eval(expr, nil)
}

var procType ProcFn = func(args []Object) Object {
	return args[0].GetType()
}

var procPprint ProcFn = func(args []Object) Object {
	obj := args[0]
	w := Assertio_Writer(GLOBAL_ENV.stdout.Value, "")
	pprintObject(obj, 0, w)
	fmt.Fprint(w, "\n")
	return NIL
}

func PrintObject(obj Object, w io.Writer) {
	printReadably := ToBool(GLOBAL_ENV.printReadably.Value)
	switch obj := obj.(type) {
	case Printer:
		obj.Print(w, printReadably)
	default:
		fmt.Fprint(w, obj.ToString(printReadably))
	}
}

var procPr ProcFn = func(args []Object) Object {
	n := len(args)
	if n > 0 {
		f := Assertio_Writer(GLOBAL_ENV.stdout.Value, "")
		for _, arg := range args[:n-1] {
			PrintObject(arg, f)
			fmt.Fprint(f, " ")
		}
		PrintObject(args[n-1], f)
	}
	return NIL
}

var procNewline ProcFn = func(args []Object) Object {
	f := Assertio_Writer(GLOBAL_ENV.stdout.Value, "")
	fmt.Fprintln(f)
	return NIL
}

var procFlush ProcFn = func(args []Object) Object {
	switch f := args[0].(type) {
	case *File:
		f.Sync()
	}
	return NIL
}

func readFromReader(reader io.RuneReader) Object {
	r := NewReader(reader, "<>")
	obj, err := TryRead(r)
	PanicOnErr(err)
	return obj
}

var procRead ProcFn = func(args []Object) Object {
	f := Ensureio_RuneReader(args, 0)
	return readFromReader(f)
}

var procReadString ProcFn = func(args []Object) Object {
	CheckArity(args, 1, 1)
	return readFromReader(strings.NewReader(EnsureString(args, 0).S))
}

func readLine(r StringReader) (s string, e error) {
	s, e = r.ReadString('\n')
	if e == nil {
		l := len(s)
		if s[l-1] == '\n' {
			l -= 1
			if l > 0 && s[l-1] == '\r' {
				l -= 1
			}
		}
		s = s[0:l]
	} else if s != "" && e == io.EOF {
		e = nil
	}
	return
}

var procReadLine ProcFn = func(args []Object) Object {
	CheckArity(args, 0, 0)
	f := AssertStringReader(GLOBAL_ENV.stdin.Value, "")
	line, err := readLine(f)
	if err != nil {
		return NIL
	}
	return String{S: line}
}

var procReaderReadLine ProcFn = func(args []Object) Object {
	CheckArity(args, 1, 1)
	rdr := EnsureStringReader(args, 0)
	line, err := readLine(rdr)
	if err != nil {
		return NIL
	}
	return String{S: line}
}

var procNanoTime ProcFn = func(args []Object) Object {
	return &BigInt{b: *big.NewInt(time.Now().UnixNano())}
}

var procMacroexpand1 ProcFn = func(args []Object) Object {
	switch s := args[0].(type) {
	case Seq:
		parseContext := &ParseContext{GlobalEnv: GLOBAL_ENV}
		return macroexpand1(s, parseContext)
	default:
		return s
	}
}

func loadReader(reader *Reader) (Object, error) {
	parseContext := &ParseContext{GlobalEnv: GLOBAL_ENV}
	var lastObj Object = NIL
	for {
		obj, err := TryRead(reader)
		if err == io.EOF {
			return lastObj, nil
		}
		if err != nil {
			return nil, err
		}
		expr, err := TryParse(obj, parseContext)
		if err != nil {
			return nil, err
		}
		lastObj, err = TryEval(expr)
		if err != nil {
			return nil, err
		}
	}
}

var procLoadString ProcFn = func(args []Object) Object {
	s := EnsureString(args, 0)
	obj, err := loadReader(NewReader(strings.NewReader(s.S), "<string>"))
	if err != nil {
		panic(err)
	}
	return obj
}

var procFindNamespace ProcFn = func(args []Object) Object {
	ns := GLOBAL_ENV.FindNamespace(EnsureSymbol(args, 0))
	if ns == nil {
		return NIL
	}
	return ns
}

var procCreateNamespace ProcFn = func(args []Object) Object {
	sym := EnsureSymbol(args, 0)
	res := GLOBAL_ENV.EnsureNamespace(sym)
	// In linter mode the latest create-ns call overrides position info.
	// This is for the cases when (ns ...) is called in .jokerd/linter.clj file and alike.
	// Also, isUsed needs to be reset in this case.
	if LINTER_MODE {
		res.Name = res.Name.WithInfo(sym.GetInfo()).(Symbol)
		res.isUsed = false
	}
	return res
}

var procInjectNamespace ProcFn = func(args []Object) Object {
	sym := EnsureSymbol(args, 0)
	ns := GLOBAL_ENV.EnsureNamespace(sym)
	ns.isUsed = true
	ns.isGloballyUsed = true
	return ns
}

var procRemoveNamespace ProcFn = func(args []Object) Object {
	ns := GLOBAL_ENV.RemoveNamespace(EnsureSymbol(args, 0))
	if ns == nil {
		return NIL
	}
	return ns
}

var procAllNamespaces ProcFn = func(args []Object) Object {
	s := make([]Object, 0, len(GLOBAL_ENV.Namespaces))
	for _, ns := range GLOBAL_ENV.Namespaces {
		s = append(s, ns)
	}
	return &ArraySeq{arr: s}
}

var procNamespaceName ProcFn = func(args []Object) Object {
	return EnsureNamespace(args, 0).Name
}

var procNamespaceMap ProcFn = func(args []Object) Object {
	r := &ArrayMap{}
	for k, v := range EnsureNamespace(args, 0).mappings {
		r.Add(MakeSymbol(*k), v)
	}
	return r
}

var procNamespaceUnmap ProcFn = func(args []Object) Object {
	ns := EnsureNamespace(args, 0)
	sym := EnsureSymbol(args, 1)
	if sym.ns != nil {
		panic(RT.NewError("Can't unintern namespace-qualified symbol"))
	}
	delete(ns.mappings, sym.name)
	return NIL
}

var procVarNamespace ProcFn = func(args []Object) Object {
	v := EnsureVar(args, 0)
	return v.ns
}

var procRefer ProcFn = func(args []Object) Object {
	ns := EnsureNamespace(args, 0)
	sym := EnsureSymbol(args, 1)
	v := EnsureVar(args, 2)
	return ns.Refer(sym, v)
}

var procAlias ProcFn = func(args []Object) Object {
	EnsureNamespace(args, 0).AddAlias(EnsureSymbol(args, 1), EnsureNamespace(args, 2))
	return NIL
}

var procNamespaceAliases ProcFn = func(args []Object) Object {
	r := &ArrayMap{}
	for k, v := range EnsureNamespace(args, 0).aliases {
		r.Add(MakeSymbol(*k), v)
	}
	return r
}

var procNamespaceUnalias ProcFn = func(args []Object) Object {
	ns := EnsureNamespace(args, 0)
	sym := EnsureSymbol(args, 1)
	if sym.ns != nil {
		panic(RT.NewError("Alias can't be namespace-qualified"))
	}
	delete(ns.aliases, sym.name)
	return NIL
}

var procVarGet ProcFn = func(args []Object) Object {
	return EnsureVar(args, 0).Resolve()
}

var procVarSet ProcFn = func(args []Object) Object {
	EnsureVar(args, 0).Value = args[1]
	return args[1]
}

var procNsResolve ProcFn = func(args []Object) Object {
	ns := EnsureNamespace(args, 0)
	sym := EnsureSymbol(args, 1)
	if sym.ns == nil && TYPES[sym.name] != nil {
		return TYPES[sym.name]
	}
	if vr, ok := GLOBAL_ENV.ResolveIn(ns, sym); ok {
		return vr
	}
	return NIL
}

var procArrayMap ProcFn = func(args []Object) Object {
	if len(args)%2 == 1 {
		panic(RT.NewError("No value supplied for key " + args[len(args)-1].ToString(false)))
	}
	res := EmptyArrayMap()
	for i := 0; i < len(args); i += 2 {
		res.Set(args[i], args[i+1])
	}
	return res
}

var procBuffer ProcFn = func(args []Object) Object {
	if len(args) > 0 {
		s := EnsureString(args, 0)
		return &Buffer{bytes.NewBufferString(s.S)}
	}
	return &Buffer{&bytes.Buffer{}}
}

var procBufferedReader ProcFn = func(args []Object) Object {
	switch rdr := args[0].(type) {
	case io.Reader:
		return &BufferedReader{bufio.NewReader(rdr)}
	default:
		panic(RT.NewArgTypeError(0, args[0], "IOReader"))
	}
}

var procSlurp ProcFn = func(args []Object) Object {
	b, err := ioutil.ReadFile(EnsureString(args, 0).S)
	PanicOnErr(err)
	return String{S: string(b)}
}

var procSpit ProcFn = func(args []Object) Object {
	filename := EnsureString(args, 0)
	content := EnsureString(args, 1)
	opts := EnsureMap(args, 2)
	appendFile := false
	if ok, append := opts.Get(MakeKeyword("append")); ok {
		appendFile = ToBool(append)
	}
	flags := os.O_CREATE | os.O_WRONLY
	if appendFile {
		flags |= os.O_APPEND
	} else {
		flags |= os.O_TRUNC
	}
	f, err := os.OpenFile(filename.S, flags, 0644)
	PanicOnErr(err)
	defer f.Close()
	_, err = f.WriteString(content.S)
	PanicOnErr(err)
	return NIL
}

var procShuffle ProcFn = func(args []Object) Object {
	s := ToSlice(EnsureSeqable(args, 0).Seq())
	for i := range s {
		j := rand.Intn(i + 1)
		s[i], s[j] = s[j], s[i]
	}
	return NewVectorFrom(s...)
}

var procIsRealized ProcFn = func(args []Object) Object {
	return Boolean{B: EnsurePending(args, 0).IsRealized()}
}

var procDeriveInfo ProcFn = func(args []Object) Object {
	dest := args[0]
	src := args[1]
	return dest.WithInfo(src.GetInfo())
}

var procJokerVersion ProcFn = func(args []Object) Object {
	return String{S: VERSION[1:]}
}

var procHash ProcFn = func(args []Object) Object {
	return Int{I: int(args[0].Hash())}
}

func loadFile(filename string) Object {
	var reader *Reader
	f, err := os.Open(filename)
	PanicOnErr(err)
	reader = NewReader(bufio.NewReader(f), filename)
	ProcessReaderFromEval(reader, filename)
	return NIL
}

var procLoadFile ProcFn = func(args []Object) Object {
	filename := EnsureString(args, 0)
	return loadFile(filename.S)
}

var procLoadLibFromPath ProcFn = func(args []Object) Object {
	libname := EnsureSymbol(args, 0).Name()
	pathname := EnsureString(args, 1).S
	if info := internalLibs[libname]; info != nil {
		processNamespaceInfo(info, libname)
		return NIL
	}
	cp := GLOBAL_ENV.classPath.Value
	cpvec := AssertVector(cp, "*classpath* must be a Vector, not a "+cp.GetType().ToString(false))
	count := cpvec.Count()
	var f *os.File
	var err error
	var canonicalErr error
	var filename string
	for i := 0; i < count; i++ {
		elem := cpvec.at(i)
		cpelem := AssertString(elem, "*classpath* must contain only Strings, not a "+elem.GetType().ToString(false)+" (at element "+strconv.Itoa(i)+")")
		s := cpelem.S
		if s == "" {
			filename = pathname
		} else {
			filename = filepath.Join(s, filepath.Join(strings.Split(libname, ".")...)) + ".joke" // could cache inner join....
		}
		f, err = os.Open(filename)
		if err == nil {
			canonicalErr = nil
			break
		}
		if s == "" {
			canonicalErr = err
		}
	}
	PanicOnErr(canonicalErr)
	PanicOnErr(err)
	reader := NewReader(bufio.NewReader(f), filename)
	ProcessReaderFromEval(reader, filename)
	return NIL
}

var procReduceKv ProcFn = func(args []Object) Object {
	f := EnsureCallable(args, 0)
	init := args[1]
	coll := EnsureKVReduce(args, 2)
	return coll.kvreduce(f, init)
}

var procIndexOf ProcFn = func(args []Object) Object {
	s := EnsureString(args, 0)
	ch := EnsureChar(args, 1)
	for i, r := range s.S {
		if r == ch.Ch {
			return Int{I: i}
		}
	}
	return Int{I: -1}
}

func libExternalPath(sym Symbol) (path string, ok bool) {
	nsSourcesVar, _ := GLOBAL_ENV.Resolve(MakeSymbol("joker.core/*ns-sources*"))
	nsSources := ToSlice(nsSourcesVar.Value.(*Vector).Seq())

	var sourceKey string
	var sourceMap Map
	for _, source := range nsSources {
		sourceKey = source.(*Vector).Nth(0).ToString(false)
		match, _ := regexp.MatchString(sourceKey, sym.Name())
		if match {
			sourceMap = source.(*Vector).Nth(1).(Map)
			break
		}
	}
	if sourceMap != nil {
		ok, url := sourceMap.Get(MakeKeyword("url"))
		if !ok {
			panic(RT.NewError("Key :url not found in ns-sources for: " + sourceKey))
		} else {
			return externalSourceToPath(sym.Name(), url.ToString(false)), true
		}
	}
	return
}

var procLibPath ProcFn = func(args []Object) Object {
	sym := EnsureSymbol(args, 0)
	var path string

	path, ok := libExternalPath(sym)

	if !ok {
		var file string
		if GLOBAL_ENV.file.Value == nil {
			var err error
			file, err = filepath.Abs("user")
			PanicOnErr(err)
		} else {
			file = AssertString(GLOBAL_ENV.file.Value, "").S
		}
		ns := GLOBAL_ENV.CurrentNamespace().Name

		parts := strings.Split(ns.Name(), ".")
		for _ = range parts {
			file, _ = filepath.Split(file)
			file = file[:len(file)-1]
		}
		path = filepath.Join(append([]string{file}, strings.Split(sym.Name(), ".")...)...) + ".joke"
	}
	return String{S: path}
}

var procInternFakeVar ProcFn = func(args []Object) Object {
	nsSym := EnsureSymbol(args, 0)
	sym := EnsureSymbol(args, 1)
	isMacro := ToBool(args[2])
	res := InternFakeSymbol(GLOBAL_ENV.FindNamespace(nsSym), sym)
	res.isMacro = isMacro
	return res
}

var procParse ProcFn = func(args []Object) Object {
	lm, _ := GLOBAL_ENV.Resolve(MakeSymbol("joker.core/*linter-mode*"))
	lm.Value = Boolean{B: true}
	LINTER_MODE = true
	defer func() {
		LINTER_MODE = false
		lm.Value = Boolean{B: false}
	}()
	parseContext := &ParseContext{GlobalEnv: GLOBAL_ENV}
	res := Parse(args[0], parseContext)
	return res.Dump(false)
}

var procTypes ProcFn = func(args []Object) Object {
	CheckArity(args, 0, 0)
	res := EmptyArrayMap()
	for k, v := range TYPES {
		res.Add(String{S: *k}, v)
	}
	return res
}

<<<<<<< HEAD
var procGoSpew ProcFn = func(args []Object) (res Object) {
	res = NIL
	CheckArity(args, 1, 2)
	defer func() {
		if r := recover(); r != nil {
			fmt.Fprintf(Stderr, "Error: %v\n", r)
		}
	}()
	scs := spew.NewDefaultConfig()
	if len(args) > 1 {
		m := ExtractMap(args, 1)
		if yes, k := m.Get(MakeKeyword("Indent")); yes {
			scs.Indent = k.(Native).Native().(string)
		}
		if yes, k := m.Get(MakeKeyword("MaxDepth")); yes {
			scs.MaxDepth = k.(Native).Native().(int)
		}
		if yes, k := m.Get(MakeKeyword("DisableMethods")); yes {
			scs.DisableMethods = k.(Native).Native().(bool)
		}
		if yes, k := m.Get(MakeKeyword("DisablePointerMethods")); yes {
			scs.DisablePointerMethods = k.(Native).Native().(bool)
		}
		if yes, k := m.Get(MakeKeyword("DisablePointerAddresses")); yes {
			scs.DisablePointerAddresses = k.(Native).Native().(bool)
		}
		if yes, k := m.Get(MakeKeyword("DisableCapacities")); yes {
			scs.DisableCapacities = k.(Native).Native().(bool)
		}
		if yes, k := m.Get(MakeKeyword("ContinueOnMethod")); yes {
			scs.ContinueOnMethod = k.(Native).Native().(bool)
		}
		if yes, k := m.Get(MakeKeyword("SortKeys")); yes {
			scs.SortKeys = k.(Native).Native().(bool)
		}
		if yes, k := m.Get(MakeKeyword("SpewKeys")); yes {
			scs.SpewKeys = k.(Native).Native().(bool)
		}
	}
	scs.Fdump(Stderr, args[0])
	return
=======
var procGo Proc = func(args []Object) Object {
	CheckArity(args, 1, 1)
	f := EnsureCallable(args, 0)
	ch := make(chan FutureResult, 1)
	go func() {

		defer func() {
			if r := recover(); r != nil {
				switch r := r.(type) {
				case Error:
					ch <- MakeFutureResult(NIL, r)
				default:
					RT.GIL.Unlock()
					panic(r)
				}
			}
			RT.GIL.Unlock()
		}()

		RT.GIL.Lock()
		res := f.Call([]Object{})
		ch <- MakeFutureResult(res, nil)
	}()
	return MakeFuture(ch)
>>>>>>> f4f54b97
}

func PackReader(reader *Reader, filename string) ([]byte, error) {
	var p []byte
	packEnv := NewPackEnv()
	parseContext := &ParseContext{GlobalEnv: GLOBAL_ENV}
	if filename != "" {
		currentFilename := parseContext.GlobalEnv.file.Value
		defer func() {
			parseContext.GlobalEnv.file.Value = currentFilename
		}()
		s, err := filepath.Abs(filename)
		PanicOnErr(err)
		parseContext.GlobalEnv.file.Value = String{S: s}
	}
	for {
		obj, err := TryRead(reader)
		if err == io.EOF {
			var hp []byte
			hp = packEnv.Pack(hp)
			return append(hp, p...), nil
		}
		if err != nil {
			fmt.Fprintln(Stderr, err)
			return nil, err
		}
		expr, err := TryParse(obj, parseContext)
		if err != nil {
			fmt.Fprintln(Stderr, err)
			return nil, err
		}
		p = expr.Pack(p, packEnv)
		_, err = TryEval(expr)
		if err != nil {
			fmt.Fprintln(Stderr, err)
			return nil, err
		}
	}
}

func CodeWriter(reader *Reader, cwe *CodeWriterEnv) (string, string, error) {
	codeEnv := NewCodeEnv(cwe)
	parseContext := &ParseContext{GlobalEnv: GLOBAL_ENV}
	for {
		obj, err := TryRead(reader)
		if err == io.EOF {
			codeEnv.Emit()
			return codeEnv.statics, codeEnv.interns, nil
		}
		if err != nil {
			fmt.Fprintln(Stderr, err)
			return "", "", err
		}
		codeEnv.AddForm(obj)
		expr, err := TryParse(obj, parseContext)
		if err != nil {
			fmt.Fprintln(Stderr, err)
			return "", "", err
		}
		_, err = TryEval(expr)
		if err != nil {
			fmt.Fprintln(Stderr, err)
			return "", "", err
		}
	}
}

var procIncProblemCount ProcFn = func(args []Object) Object {
	PROBLEM_COUNT++
	return NIL
}

func ProcessReader(reader *Reader, filename string, phase Phase) error {
	parseContext := &ParseContext{GlobalEnv: GLOBAL_ENV}
	if filename != "" {
		currentFilename := parseContext.GlobalEnv.file.Value
		defer func() {
			parseContext.GlobalEnv.file.Value = currentFilename
		}()
		s, err := filepath.Abs(filename)
		PanicOnErr(err)
		parseContext.GlobalEnv.file.Value = String{S: s}
	}
	for {
		obj, err := TryRead(reader)
		if err == io.EOF {
			return nil
		}
		if err != nil {
			fmt.Fprintln(Stderr, err)
			return err
		}
		if phase == READ {
			continue
		}
		expr, err := TryParse(obj, parseContext)
		if err != nil {
			fmt.Fprintln(Stderr, err)
			return err
		}
		if phase == PARSE {
			continue
		}
		obj, err = TryEval(expr)
		if err != nil {
			fmt.Fprintln(Stderr, err)
			return err
		}
		if phase == EVAL {
			continue
		}
		if _, ok := obj.(Nil); !ok {
			fmt.Fprintln(Stdout, obj.ToString(true))
		}
	}
}

func ProcessReaderFromEval(reader *Reader, filename string) {
	parseContext := &ParseContext{GlobalEnv: GLOBAL_ENV}
	if filename != "" {
		currentFilename := parseContext.GlobalEnv.file.Value
		defer func() {
			parseContext.GlobalEnv.file.Value = currentFilename
		}()
		s, err := filepath.Abs(filename)
		PanicOnErr(err)
		parseContext.GlobalEnv.file.Value = String{S: s}
	}
	for {
		obj, err := TryRead(reader)
		if err == io.EOF {
			return
		}
		PanicOnErr(err)
		expr, err := TryParse(obj, parseContext)
		PanicOnErr(err)
		obj, err = TryEval(expr)
		PanicOnErr(err)
	}
}

var privateMeta Map = EmptyArrayMap().Assoc(KEYWORDS.private, Boolean{B: true}).(Map)
var procs = map[*Proc]string{}

func intern(name string, proc ProcFn, procName string) {
	vr := GLOBAL_ENV.CoreNamespace.Intern(MakeSymbol(name))
	vr.Value = Proc{fn: proc, name: procName}
	vr.isPrivate = true
	vr.meta = privateMeta
}

func processNamespaceInfo(info *internalNamespaceInfo, name string) {
	ns := GLOBAL_ENV.CurrentNamespace()
	GLOBAL_ENV.SetCurrentNamespace(GLOBAL_ENV.CoreNamespace)
	defer func() { GLOBAL_ENV.SetCurrentNamespace(ns) }()
	if !info.available {
		panic(fmt.Sprintf("Unable to load internal data %s -- core/a_*_{core,data}.go both missing?", name))
	}
	if info.generated != nil {
		if Verbose {
			fmt.Fprintf(Stderr, "processNamespaceinfo: Running generated code for %s\n", name)
		}
		info.generated()
		info.generated = nil
		info.init = nil
		info.data = nil
		return
	}
	if info.init != nil {
		if Verbose {
			fmt.Fprintf(Stderr, "processNamespaceinfo: Running init() for %s\n", name)
		}
		info.init()
		info.init = nil
	}
	if info.data != nil {
		if Verbose {
			fmt.Fprintf(Stderr, "processNamespaceinfo: Evaluating code for %s\n", name)
		}
		header, p := UnpackHeader(info.data, GLOBAL_ENV)
		for len(p) > 0 {
			var expr Expr
			expr, p = UnpackExpr(p, header)
			_, err := TryEval(expr)
			if err != nil {
				fmt.Fprintf(Stderr, "About to panic evaluating: %v (%T)\n", expr, expr)
			}
			PanicOnErr(err)
		}
		info.data = nil
	}
}

func ProcessCoreNamespaceInfo() {
	processNamespaceInfo(&coreNamespaceInfo, "joker.core")
}

func ProcessReplNamespaceInfo() {
	processNamespaceInfo(&replNamespaceInfo, "joker.repl")
}

func findConfigFile(filename string, workingDir string, findDir bool) string {
	var err error
	configName := ".joker"
	if findDir {
		configName = ".jokerd"
	}
	if filename != "" {
		filename, err = filepath.Abs(filename)
		if err != nil {
			fmt.Fprintln(Stderr, "Error reading config file "+filename+": ", err)
			return ""
		}
	}

	if workingDir != "" {
		workingDir, err := filepath.Abs(workingDir)
		if err != nil {
			fmt.Fprintln(Stderr, "Error resolving working directory"+workingDir+": ", err)
			return ""
		}
		filename = filepath.Join(workingDir, configName)
	}
	for {
		oldFilename := filename
		filename = filepath.Dir(filename)
		if filename == oldFilename {
			home, ok := os.LookupEnv("HOME")
			if !ok {
				home, ok = os.LookupEnv("USERPROFILE")
				if !ok {
					return ""
				}
			}
			p := filepath.Join(home, configName)
			if info, err := os.Stat(p); err == nil {
				if !findDir || info.IsDir() {
					return p
				}
			}
			return ""
		}
		p := filepath.Join(filename, configName)
		if info, err := os.Stat(p); err == nil {
			if !findDir || info.IsDir() {
				return p
			}
		}
	}
}

func printConfigError(filename, msg string) {
	fmt.Fprintln(Stderr, "Error reading config file "+filename+": ", msg)
}

func knownMacrosToMap(km Object) (Map, error) {
	s := km.(Seqable).Seq()
	res := EmptyArrayMap()
	for !s.IsEmpty() {
		obj := s.First()
		switch obj := obj.(type) {
		case Symbol:
			res.Add(obj, NIL)
		case *Vector:
			if obj.Count() != 2 {
				return nil, errors.New(":known-macros item must be a symbol or a vector with two elements")
			}
			res.Add(obj.at(0), obj.at(1))
		default:
			return nil, errors.New(":known-macros item must be a symbol or a vector, got " + obj.GetType().ToString(false))
		}
		s = s.Rest()
	}
	return res, nil
}

func ReadConfig(filename string, workingDir string) {
	LINTER_CONFIG = GLOBAL_ENV.CoreNamespace.Intern(MakeSymbol("*linter-config*"))
	LINTER_CONFIG.Value = EmptyArrayMap()
	configFileName := findConfigFile(filename, workingDir, false)
	if configFileName == "" {
		return
	}
	f, err := os.Open(configFileName)
	if err != nil {
		printConfigError(configFileName, err.Error())
		return
	}
	r := NewReader(bufio.NewReader(f), configFileName)
	config, err := TryRead(r)
	if err != nil {
		printConfigError(configFileName, err.Error())
		return
	}
	configMap, ok := config.(Map)
	if !ok {
		printConfigError(configFileName, "config root object must be a map, got "+config.GetType().ToString(false))
		return
	}
	ok, ignoredUnusedNamespaces := configMap.Get(MakeKeyword("ignored-unused-namespaces"))
	if ok {
		seq, ok1 := ignoredUnusedNamespaces.(Seqable)
		if ok1 {
			WARNINGS.ignoredUnusedNamespaces = NewSetFromSeq(seq.Seq())
		} else {
			printConfigError(configFileName, ":ignored-unused-namespaces value must be a vector, got "+ignoredUnusedNamespaces.GetType().ToString(false))
			return
		}
	}
	ok, ignoredFileRegexes := configMap.Get(MakeKeyword("ignored-file-regexes"))
	if ok {
		seq, ok1 := ignoredFileRegexes.(Seqable)
		if ok1 {
			s := seq.Seq()
			for !s.IsEmpty() {
				regex, ok2 := s.First().(Regex)
				if !ok2 {
					printConfigError(configFileName, ":ignored-file-regexes elements must be regexes, got "+s.First().GetType().ToString(false))
					return
				}
				WARNINGS.IgnoredFileRegexes = append(WARNINGS.IgnoredFileRegexes, regex.R)
				s = s.Rest()
			}
		} else {
			printConfigError(configFileName, ":ignored-file-regexes value must be a vector, got "+ignoredFileRegexes.GetType().ToString(false))
			return
		}
	}
	ok, entryPoints := configMap.Get(MakeKeyword("entry-points"))
	if ok {
		seq, ok1 := entryPoints.(Seqable)
		if ok1 {
			WARNINGS.entryPoints = NewSetFromSeq(seq.Seq())
		} else {
			printConfigError(configFileName, ":entry-points value must be a vector, got "+entryPoints.GetType().ToString(false))
			return
		}
	}
	ok, knownNamespaces := configMap.Get(MakeKeyword("known-namespaces"))
	if ok {
		if _, ok1 := knownNamespaces.(Seqable); !ok1 {
			printConfigError(configFileName, ":known-namespaces value must be a vector, got "+knownNamespaces.GetType().ToString(false))
			return
		}
	}
	ok, knownTags := configMap.Get(MakeKeyword("known-tags"))
	if ok {
		if _, ok1 := knownTags.(Seqable); !ok1 {
			printConfigError(configFileName, ":known-tags value must be a vector, got "+knownTags.GetType().ToString(false))
			return
		}
	}
	ok, knownMacros := configMap.Get(KEYWORDS.knownMacros)
	if ok {
		_, ok1 := knownMacros.(Seqable)
		if !ok1 {
			printConfigError(configFileName, ":known-macros value must be a vector, got "+knownMacros.GetType().ToString(false))
			return
		}
		m, err := knownMacrosToMap(knownMacros)
		if err != nil {
			printConfigError(configFileName, err.Error())
			return
		}
		configMap = configMap.Assoc(KEYWORDS.knownMacros, m).(Map)
	}
	ok, rules := configMap.Get(KEYWORDS.rules)
	if ok {
		m, ok := rules.(Map)
		if !ok {
			printConfigError(configFileName, ":rules value must be a map, got "+rules.GetType().ToString(false))
			return
		}
		if ok, v := m.Get(KEYWORDS.ifWithoutElse); ok {
			WARNINGS.ifWithoutElse = ToBool(v)
		}
		if ok, v := m.Get(KEYWORDS.unusedFnParameters); ok {
			WARNINGS.unusedFnParameters = ToBool(v)
		}
		if ok, v := m.Get(KEYWORDS.fnWithEmptyBody); ok {
			WARNINGS.fnWithEmptyBody = ToBool(v)
		}
	}
	LINTER_CONFIG.Value = configMap
}

func removeJokerNamespaces() {
	for k, ns := range GLOBAL_ENV.Namespaces {
		if ns != GLOBAL_ENV.CoreNamespace && strings.HasPrefix(*k, "joker.") {
			delete(GLOBAL_ENV.Namespaces, k)
		}
	}
}

func markJokerNamespacesAsUsed() {
	for k, ns := range GLOBAL_ENV.Namespaces {
		if ns != GLOBAL_ENV.CoreNamespace && strings.HasPrefix(*k, "joker.") {
			ns.isUsed = true
			ns.isGloballyUsed = true
		}
	}
}

func ProcessLinterNamespaceInfo(dialect Dialect) {
	if dialect == EDN {
		markJokerNamespacesAsUsed()
		return
	}
	processNamespaceInfo(&linter_allNamespaceInfo, "linter_all")
	GLOBAL_ENV.CoreNamespace.Resolve("*loaded-libs*").Value = EmptySet()
	if dialect == JOKER {
		markJokerNamespacesAsUsed()
		processNamespaceInfo(&linter_jokerNamespaceInfo, "linter_joker")
		return
	}
	processNamespaceInfo(&linter_cljxNamespaceInfo, "linter_cljx")
	switch dialect {
	case CLJ:
		processNamespaceInfo(&linter_cljNamespaceInfo, "linter_clj")
	case CLJS:
		processNamespaceInfo(&linter_cljsNamespaceInfo, "linter_cljs")
	}
	removeJokerNamespaces()
}

func NewReaderFromFile(filename string) (*Reader, error) {
	f, err := os.Open(filename)
	if err != nil {
		fmt.Fprintln(Stderr, "Error: ", err)
		return nil, err
	}
	return NewReader(bufio.NewReader(f), filename), nil
}

func ProcessLinterFile(configDir string, filename string) {
	linterFileName := filepath.Join(configDir, filename)
	if _, err := os.Stat(linterFileName); err == nil {
		if reader, err := NewReaderFromFile(linterFileName); err == nil {
			ProcessReader(reader, linterFileName, EVAL)
		}
	}
}

func ProcessLinterFiles(dialect Dialect, filename string, workingDir string) {
	if dialect == EDN || dialect == JOKER {
		return
	}
	configDir := findConfigFile(filename, workingDir, true)
	if configDir == "" {
		return
	}
	ProcessLinterFile(configDir, "linter.cljc")
	switch dialect {
	case CLJS:
		ProcessLinterFile(configDir, "linter.cljs")
	case CLJ:
		ProcessLinterFile(configDir, "linter.clj")
	}
}

func init() {
	rand.Seed(time.Now().UnixNano())
	GLOBAL_ENV.CoreNamespace.InternVar("*assert*", Boolean{B: true},
		MakeMeta(nil, "When set to logical false, assert is a noop. Defaults to true.", "1.0"))

<<<<<<< HEAD
	intern("list__", procList, "procList")
	intern("cons__", procCons, "procCons")
	intern("first__", procFirst, "procFirst")
	intern("next__", procNext, "procNext")
	intern("rest__", procRest, "procRest")
	intern("conj__", procConj, "procConj")
	intern("seq__", procSeq, "procSeq")
	intern("instance?__", procIsInstance, "procIsInstance")
	intern("assoc__", procAssoc, "procAssoc")
	intern("meta__", procMeta, "procMeta")
	intern("with-meta__", procWithMeta, "procWithMeta")
	intern("=__", procEquals, "procEquals")
	intern("count__", procCount, "procCount")
	intern("subvec__", procSubvec, "procSubvec")
	intern("cast__", procCast, "procCast")
	intern("vec__", procVec, "procVec")
	intern("hash-map__", procHashMap, "procHashMap")
	intern("hash-set__", procHashSet, "procHashSet")
	intern("str__", procStr, "procStr")
	intern("symbol__", procSymbol, "procSymbol")
	intern("gensym__", procGensym, "procGensym")
	intern("keyword__", procKeyword, "procKeyword")
	intern("apply__", procApply, "procApply")
	intern("lazy-seq__", procLazySeq, "procLazySeq")
	intern("delay__", procDelay, "procDelay")
	intern("force__", procForce, "procForce")
	intern("identical__", procIdentical, "procIdentical")
	intern("compare__", procCompare, "procCompare")
	intern("zero?__", procIsZero, "procIsZero")
	intern("int__", procInt, "procInt")
	intern("nth__", procNth, "procNth")
	intern("<__", procLt, "procLt")
	intern("<=__", procLte, "procLte")
	intern(">__", procGt, "procGt")
	intern(">=__", procGte, "procGte")
	intern("==__", procEq, "procEq")
	intern("inc'__", procIncEx, "procIncEx")
	intern("inc__", procInc, "procInc")
	intern("dec'__", procDecEx, "procDecEx")
	intern("dec__", procDec, "procDec")
	intern("add'__", procAddEx, "procAddEx")
	intern("add__", procAdd, "procAdd")
	intern("multiply'__", procMultiplyEx, "procMultiplyEx")
	intern("multiply__", procMultiply, "procMultiply")
	intern("divide__", procDivide, "procDivide")
	intern("subtract'__", procSubtractEx, "procSubtractEx")
	intern("subtract__", procSubtract, "procSubtract")
	intern("max__", procMax, "procMax")
	intern("min__", procMin, "procMin")
	intern("pos__", procIsPos, "procIsPos")
	intern("neg__", procIsNeg, "procIsNeg")
	intern("quot__", procQuot, "procQuot")
	intern("rem__", procRem, "procRem")
	intern("bit-not__", procBitNot, "procBitNot")
	intern("bit-and__", procBitAnd, "procBitAnd")
	intern("bit-or__", procBitOr, "procBitOr")
	intern("bit-xor_", procBitXor, "procBitXor")
	intern("bit-and-not__", procBitAndNot, "procBitAndNot")
	intern("bit-clear__", procBitClear, "procBitClear")
	intern("bit-set__", procBitSet, "procBitSet")
	intern("bit-flip__", procBitFlip, "procBitFlip")
	intern("bit-test__", procBitTest, "procBitTest")
	intern("bit-shift-left__", procBitShiftLeft, "procBitShiftLeft")
	intern("bit-shift-right__", procBitShiftRight, "procBitShiftRight")
	intern("unsigned-bit-shift-right__", procUnsignedBitShiftRight, "procUnsignedBitShiftRight")
	intern("peek__", procPeek, "procPeek")
	intern("pop__", procPop, "procPop")
	intern("contains?__", procContains, "procContains")
	intern("get__", procGet, "procGet")
	intern("dissoc__", procDissoc, "procDissoc")
	intern("disj__", procDisj, "procDisj")
	intern("find__", procFind, "procFind")
	intern("keys__", procKeys, "procKeys")
	intern("vals__", procVals, "procVals")
	intern("rseq__", procRseq, "procRseq")
	intern("name__", procName, "procName")
	intern("namespace__", procNamespace, "procNamespace")
	intern("find-var__", procFindVar, "procFindVar")
	intern("sort__", procSort, "procSort")
	intern("eval__", procEval, "procEval")
	intern("type__", procType, "procType")
	intern("num__", procNumber, "procNumber")
	intern("double__", procDouble, "procDouble")
	intern("char__", procChar, "procChar")
	intern("boolean__", procBoolean, "procBoolean")
	intern("numerator__", procNumerator, "procNumerator")
	intern("denominator__", procDenominator, "procDenominator")
	intern("bigint__", procBigInt, "procBigInt")
	intern("bigfloat__", procBigFloat, "procBigFloat")
	intern("pr__", procPr, "procPr")
	intern("pprint__", procPprint, "procPprint")
	intern("newline__", procNewline, "procNewline")
	intern("flush__", procFlush, "procFlush")
	intern("read__", procRead, "procRead")
	intern("read-line__", procReadLine, "procReadLine")
	intern("reader-read-line__", procReaderReadLine, "procReaderReadLine")
	intern("read-string__", procReadString, "procReadString")
	intern("nano-time__", procNanoTime, "procNanoTime")
	intern("macroexpand-1__", procMacroexpand1, "procMacroexpand1")
	intern("load-string__", procLoadString, "procLoadString")
	intern("find-ns__", procFindNamespace, "procFindNamespace")
	intern("create-ns__", procCreateNamespace, "procCreateNamespace")
	intern("inject-ns__", procInjectNamespace, "procInjectNamespace")
	intern("remove-ns__", procRemoveNamespace, "procRemoveNamespace")
	intern("all-ns__", procAllNamespaces, "procAllNamespaces")
	intern("ns-name__", procNamespaceName, "procNamespaceName")
	intern("ns-map__", procNamespaceMap, "procNamespaceMap")
	intern("ns-unmap__", procNamespaceUnmap, "procNamespaceUnmap")
	intern("var-ns__", procVarNamespace, "procVarNamespace")
	intern("refer__", procRefer, "procRefer")
	intern("alias__", procAlias, "procAlias")
	intern("ns-aliases__", procNamespaceAliases, "procNamespaceAliases")
	intern("ns-unalias__", procNamespaceUnalias, "procNamespaceUnalias")
	intern("var-get__", procVarGet, "procVarGet")
	intern("var-set__", procVarSet, "procVarSet")
	intern("ns-resolve__", procNsResolve, "procNsResolve")
	intern("array-map__", procArrayMap, "procArrayMap")
	intern("buffer__", procBuffer, "procBuffer")
	intern("buffered-reader__", procBufferedReader, "procBufferedReader")
	intern("ex-info__", procExInfo, "procExInfo")
	intern("ex-data__", procExData, "procExData")
	intern("ex-cause__", procExCause, "procExCause")
	intern("ex-message__", procExMessage, "procExMessage")
	intern("regex__", procRegex, "procRegex")
	intern("re-seq__", procReSeq, "procReSeq")
	intern("re-find__", procReFind, "procReFind")
	intern("rand__", procRand, "procRand")
	intern("special-symbol?__", procIsSpecialSymbol, "procIsSpecialSymbol")
	intern("subs__", procSubs, "procSubs")
	intern("intern__", procIntern, "procIntern")
	intern("set-meta__", procSetMeta, "procSetMeta")
	intern("atom__", procAtom, "procAtom")
	intern("deref__", procDeref, "procDeref")
	intern("swap__", procSwap, "procSwap")
	intern("swap-vals__", procSwapVals, "procSwapVals")
	intern("reset__", procReset, "procReset")
	intern("reset-vals__", procResetVals, "procResetVals")
	intern("alter-meta__", procAlterMeta, "procAlterMeta")
	intern("reset-meta__", procResetMeta, "procResetMeta")
	intern("empty__", procEmpty, "procEmpty")
	intern("bound?__", procIsBound, "procIsBound")
	intern("format__", procFormat, "procFormat")
	intern("load-file__", procLoadFile, "procLoadFile")
	intern("load-lib-from-path__", procLoadLibFromPath, "procLoadLibFromPath")
	intern("reduce-kv__", procReduceKv, "procReduceKv")
	intern("slurp__", procSlurp, "procSlurp")
	intern("spit__", procSpit, "procSpit")
	intern("shuffle__", procShuffle, "procShuffle")
	intern("realized?__", procIsRealized, "procIsRealized")
	intern("derive-info__", procDeriveInfo, "procDeriveInfo")
	intern("joker-version__", procJokerVersion, "procJokerVersion")

	intern("hash__", procHash, "procHash")

	intern("index-of__", procIndexOf, "procIndexOf")
	intern("lib-path__", procLibPath, "procLibPath")
	intern("intern-fake-var__", procInternFakeVar, "procInternFakeVar")
	intern("parse__", procParse, "procParse")
	intern("inc-problem-count__", procIncProblemCount, "procIncProblemCount")
	intern("types__", procTypes, "procTypes")
	intern("go-spew__", procGoSpew, "procGoSpew")
=======
	intern("list__", procList)
	intern("cons__", procCons)
	intern("first__", procFirst)
	intern("next__", procNext)
	intern("rest__", procRest)
	intern("conj__", procConj)
	intern("seq__", procSeq)
	intern("instance?__", procIsInstance)
	intern("assoc__", procAssoc)
	intern("meta__", procMeta)
	intern("with-meta__", procWithMeta)
	intern("=__", procEquals)
	intern("count__", procCount)
	intern("subvec__", procSubvec)
	intern("cast__", procCast)
	intern("vec__", procVec)
	intern("hash-map__", procHashMap)
	intern("hash-set__", procHashSet)
	intern("str__", procStr)
	intern("symbol__", procSymbol)
	intern("gensym__", procGensym)
	intern("keyword__", procKeyword)
	intern("apply__", procApply)
	intern("lazy-seq__", procLazySeq)
	intern("delay__", procDelay)
	intern("force__", procForce)
	intern("identical__", procIdentical)
	intern("compare__", procCompare)
	intern("zero?__", procIsZero)
	intern("int__", procInt)
	intern("nth__", procNth)
	intern("<__", procLt)
	intern("<=__", procLte)
	intern(">__", procGt)
	intern(">=__", procGte)
	intern("==__", procEq)
	intern("inc'__", procIncEx)
	intern("inc__", procInc)
	intern("dec'__", procDecEx)
	intern("dec__", procDec)
	intern("add'__", procAddEx)
	intern("add__", procAdd)
	intern("multiply'__", procMultiplyEx)
	intern("multiply__", procMultiply)
	intern("divide__", procDivide)
	intern("subtract'__", procSubtractEx)
	intern("subtract__", procSubtract)
	intern("max__", procMax)
	intern("min__", procMin)
	intern("pos__", procIsPos)
	intern("neg__", procIsNeg)
	intern("quot__", procQuot)
	intern("rem__", procRem)
	intern("bit-not__", procBitNot)
	intern("bit-and__", procBitAnd)
	intern("bit-or__", procBitOr)
	intern("bit-xor_", procBitXor)
	intern("bit-and-not__", procBitAndNot)
	intern("bit-clear__", procBitClear)
	intern("bit-set__", procBitSet)
	intern("bit-flip__", procBitFlip)
	intern("bit-test__", procBitTest)
	intern("bit-shift-left__", procBitShiftLeft)
	intern("bit-shift-right__", procBitShiftRight)
	intern("unsigned-bit-shift-right__", procUnsignedBitShiftRight)
	intern("peek__", procPeek)
	intern("pop__", procPop)
	intern("contains?__", procContains)
	intern("get__", procGet)
	intern("dissoc__", procDissoc)
	intern("disj__", procDisj)
	intern("find__", procFind)
	intern("keys__", procKeys)
	intern("vals__", procVals)
	intern("rseq__", procRseq)
	intern("name__", procName)
	intern("namespace__", procNamespace)
	intern("find-var__", procFindVar)
	intern("sort__", procSort)
	intern("eval__", procEval)
	intern("type__", procType)
	intern("num__", procNumber)
	intern("double__", procDouble)
	intern("char__", procChar)
	intern("boolean__", procBoolean)
	intern("numerator__", procNumerator)
	intern("denominator__", procDenominator)
	intern("bigint__", procBigInt)
	intern("bigfloat__", procBigFloat)
	intern("pr__", procPr)
	intern("pprint__", procPprint)
	intern("newline__", procNewline)
	intern("flush__", procFlush)
	intern("read__", procRead)
	intern("read-line__", procReadLine)
	intern("reader-read-line__", procReaderReadLine)
	intern("read-string__", procReadString)
	intern("nano-time__", procNanoTime)
	intern("macroexpand-1__", procMacroexpand1)
	intern("load-string__", procLoadString)
	intern("find-ns__", procFindNamespace)
	intern("create-ns__", procCreateNamespace)
	intern("inject-ns__", procInjectNamespace)
	intern("remove-ns__", procRemoveNamespace)
	intern("all-ns__", procAllNamespaces)
	intern("ns-name__", procNamespaceName)
	intern("ns-map__", procNamespaceMap)
	intern("ns-unmap__", procNamespaceUnmap)
	intern("var-ns__", procVarNamespace)
	intern("refer__", procRefer)
	intern("alias__", procAlias)
	intern("ns-aliases__", procNamespaceAliases)
	intern("ns-unalias__", procNamespaceUnalias)
	intern("var-get__", procVarGet)
	intern("var-set__", procVarSet)
	intern("ns-resolve__", procNsResolve)
	intern("array-map__", procArrayMap)
	intern("buffer__", procBuffer)
	intern("buffered-reader__", procBufferedReader)
	intern("ex-info__", procExInfo)
	intern("ex-data__", procExData)
	intern("ex-cause__", procExCause)
	intern("ex-message__", procExMessage)
	intern("regex__", procRegex)
	intern("re-seq__", procReSeq)
	intern("re-find__", procReFind)
	intern("rand__", procRand)
	intern("special-symbol?__", procIsSpecialSymbol)
	intern("subs__", procSubs)
	intern("intern__", procIntern)
	intern("set-meta__", procSetMeta)
	intern("atom__", procAtom)
	intern("deref__", procDeref)
	intern("swap__", procSwap)
	intern("swap-vals__", procSwapVals)
	intern("reset__", procReset)
	intern("reset-vals__", procResetVals)
	intern("alter-meta__", procAlterMeta)
	intern("reset-meta__", procResetMeta)
	intern("empty__", procEmpty)
	intern("bound?__", procIsBound)
	intern("format__", procFormat)
	intern("load-file__", procLoadFile)
	intern("load-lib-from-path__", procLoadLibFromPath)
	intern("reduce-kv__", procReduceKv)
	intern("slurp__", procSlurp)
	intern("spit__", procSpit)
	intern("shuffle__", procShuffle)
	intern("realized?__", procIsRealized)
	intern("derive-info__", procDeriveInfo)
	intern("joker-version__", procJokerVersion)

	intern("hash__", procHash)

	intern("index-of__", procIndexOf)
	intern("lib-path__", procLibPath)
	intern("intern-fake-var__", procInternFakeVar)
	intern("parse__", procParse)
	intern("inc-problem-count__", procIncProblemCount)
	intern("types__", procTypes)
	intern("go__", procGo)
>>>>>>> f4f54b97
}<|MERGE_RESOLUTION|>--- conflicted
+++ resolved
@@ -1566,49 +1566,6 @@
 	return res
 }
 
-<<<<<<< HEAD
-var procGoSpew ProcFn = func(args []Object) (res Object) {
-	res = NIL
-	CheckArity(args, 1, 2)
-	defer func() {
-		if r := recover(); r != nil {
-			fmt.Fprintf(Stderr, "Error: %v\n", r)
-		}
-	}()
-	scs := spew.NewDefaultConfig()
-	if len(args) > 1 {
-		m := ExtractMap(args, 1)
-		if yes, k := m.Get(MakeKeyword("Indent")); yes {
-			scs.Indent = k.(Native).Native().(string)
-		}
-		if yes, k := m.Get(MakeKeyword("MaxDepth")); yes {
-			scs.MaxDepth = k.(Native).Native().(int)
-		}
-		if yes, k := m.Get(MakeKeyword("DisableMethods")); yes {
-			scs.DisableMethods = k.(Native).Native().(bool)
-		}
-		if yes, k := m.Get(MakeKeyword("DisablePointerMethods")); yes {
-			scs.DisablePointerMethods = k.(Native).Native().(bool)
-		}
-		if yes, k := m.Get(MakeKeyword("DisablePointerAddresses")); yes {
-			scs.DisablePointerAddresses = k.(Native).Native().(bool)
-		}
-		if yes, k := m.Get(MakeKeyword("DisableCapacities")); yes {
-			scs.DisableCapacities = k.(Native).Native().(bool)
-		}
-		if yes, k := m.Get(MakeKeyword("ContinueOnMethod")); yes {
-			scs.ContinueOnMethod = k.(Native).Native().(bool)
-		}
-		if yes, k := m.Get(MakeKeyword("SortKeys")); yes {
-			scs.SortKeys = k.(Native).Native().(bool)
-		}
-		if yes, k := m.Get(MakeKeyword("SpewKeys")); yes {
-			scs.SpewKeys = k.(Native).Native().(bool)
-		}
-	}
-	scs.Fdump(Stderr, args[0])
-	return
-=======
 var procGo Proc = func(args []Object) Object {
 	CheckArity(args, 1, 1)
 	f := EnsureCallable(args, 0)
@@ -1633,7 +1590,49 @@
 		ch <- MakeFutureResult(res, nil)
 	}()
 	return MakeFuture(ch)
->>>>>>> f4f54b97
+}
+
+var procGoSpew ProcFn = func(args []Object) (res Object) {
+	res = NIL
+	CheckArity(args, 1, 2)
+	defer func() {
+		if r := recover(); r != nil {
+			fmt.Fprintf(Stderr, "Error: %v\n", r)
+		}
+	}()
+	scs := spew.NewDefaultConfig()
+	if len(args) > 1 {
+		m := ExtractMap(args, 1)
+		if yes, k := m.Get(MakeKeyword("Indent")); yes {
+			scs.Indent = k.(Native).Native().(string)
+		}
+		if yes, k := m.Get(MakeKeyword("MaxDepth")); yes {
+			scs.MaxDepth = k.(Native).Native().(int)
+		}
+		if yes, k := m.Get(MakeKeyword("DisableMethods")); yes {
+			scs.DisableMethods = k.(Native).Native().(bool)
+		}
+		if yes, k := m.Get(MakeKeyword("DisablePointerMethods")); yes {
+			scs.DisablePointerMethods = k.(Native).Native().(bool)
+		}
+		if yes, k := m.Get(MakeKeyword("DisablePointerAddresses")); yes {
+			scs.DisablePointerAddresses = k.(Native).Native().(bool)
+		}
+		if yes, k := m.Get(MakeKeyword("DisableCapacities")); yes {
+			scs.DisableCapacities = k.(Native).Native().(bool)
+		}
+		if yes, k := m.Get(MakeKeyword("ContinueOnMethod")); yes {
+			scs.ContinueOnMethod = k.(Native).Native().(bool)
+		}
+		if yes, k := m.Get(MakeKeyword("SortKeys")); yes {
+			scs.SortKeys = k.(Native).Native().(bool)
+		}
+		if yes, k := m.Get(MakeKeyword("SpewKeys")); yes {
+			scs.SpewKeys = k.(Native).Native().(bool)
+		}
+	}
+	scs.Fdump(Stderr, args[0])
+	return
 }
 
 func PackReader(reader *Reader, filename string) ([]byte, error) {
@@ -2099,7 +2098,6 @@
 	GLOBAL_ENV.CoreNamespace.InternVar("*assert*", Boolean{B: true},
 		MakeMeta(nil, "When set to logical false, assert is a noop. Defaults to true.", "1.0"))
 
-<<<<<<< HEAD
 	intern("list__", procList, "procList")
 	intern("cons__", procCons, "procCons")
 	intern("first__", procFirst, "procFirst")
@@ -2260,168 +2258,7 @@
 	intern("parse__", procParse, "procParse")
 	intern("inc-problem-count__", procIncProblemCount, "procIncProblemCount")
 	intern("types__", procTypes, "procTypes")
+	intern("go__", procGo, "procGo")
+
 	intern("go-spew__", procGoSpew, "procGoSpew")
-=======
-	intern("list__", procList)
-	intern("cons__", procCons)
-	intern("first__", procFirst)
-	intern("next__", procNext)
-	intern("rest__", procRest)
-	intern("conj__", procConj)
-	intern("seq__", procSeq)
-	intern("instance?__", procIsInstance)
-	intern("assoc__", procAssoc)
-	intern("meta__", procMeta)
-	intern("with-meta__", procWithMeta)
-	intern("=__", procEquals)
-	intern("count__", procCount)
-	intern("subvec__", procSubvec)
-	intern("cast__", procCast)
-	intern("vec__", procVec)
-	intern("hash-map__", procHashMap)
-	intern("hash-set__", procHashSet)
-	intern("str__", procStr)
-	intern("symbol__", procSymbol)
-	intern("gensym__", procGensym)
-	intern("keyword__", procKeyword)
-	intern("apply__", procApply)
-	intern("lazy-seq__", procLazySeq)
-	intern("delay__", procDelay)
-	intern("force__", procForce)
-	intern("identical__", procIdentical)
-	intern("compare__", procCompare)
-	intern("zero?__", procIsZero)
-	intern("int__", procInt)
-	intern("nth__", procNth)
-	intern("<__", procLt)
-	intern("<=__", procLte)
-	intern(">__", procGt)
-	intern(">=__", procGte)
-	intern("==__", procEq)
-	intern("inc'__", procIncEx)
-	intern("inc__", procInc)
-	intern("dec'__", procDecEx)
-	intern("dec__", procDec)
-	intern("add'__", procAddEx)
-	intern("add__", procAdd)
-	intern("multiply'__", procMultiplyEx)
-	intern("multiply__", procMultiply)
-	intern("divide__", procDivide)
-	intern("subtract'__", procSubtractEx)
-	intern("subtract__", procSubtract)
-	intern("max__", procMax)
-	intern("min__", procMin)
-	intern("pos__", procIsPos)
-	intern("neg__", procIsNeg)
-	intern("quot__", procQuot)
-	intern("rem__", procRem)
-	intern("bit-not__", procBitNot)
-	intern("bit-and__", procBitAnd)
-	intern("bit-or__", procBitOr)
-	intern("bit-xor_", procBitXor)
-	intern("bit-and-not__", procBitAndNot)
-	intern("bit-clear__", procBitClear)
-	intern("bit-set__", procBitSet)
-	intern("bit-flip__", procBitFlip)
-	intern("bit-test__", procBitTest)
-	intern("bit-shift-left__", procBitShiftLeft)
-	intern("bit-shift-right__", procBitShiftRight)
-	intern("unsigned-bit-shift-right__", procUnsignedBitShiftRight)
-	intern("peek__", procPeek)
-	intern("pop__", procPop)
-	intern("contains?__", procContains)
-	intern("get__", procGet)
-	intern("dissoc__", procDissoc)
-	intern("disj__", procDisj)
-	intern("find__", procFind)
-	intern("keys__", procKeys)
-	intern("vals__", procVals)
-	intern("rseq__", procRseq)
-	intern("name__", procName)
-	intern("namespace__", procNamespace)
-	intern("find-var__", procFindVar)
-	intern("sort__", procSort)
-	intern("eval__", procEval)
-	intern("type__", procType)
-	intern("num__", procNumber)
-	intern("double__", procDouble)
-	intern("char__", procChar)
-	intern("boolean__", procBoolean)
-	intern("numerator__", procNumerator)
-	intern("denominator__", procDenominator)
-	intern("bigint__", procBigInt)
-	intern("bigfloat__", procBigFloat)
-	intern("pr__", procPr)
-	intern("pprint__", procPprint)
-	intern("newline__", procNewline)
-	intern("flush__", procFlush)
-	intern("read__", procRead)
-	intern("read-line__", procReadLine)
-	intern("reader-read-line__", procReaderReadLine)
-	intern("read-string__", procReadString)
-	intern("nano-time__", procNanoTime)
-	intern("macroexpand-1__", procMacroexpand1)
-	intern("load-string__", procLoadString)
-	intern("find-ns__", procFindNamespace)
-	intern("create-ns__", procCreateNamespace)
-	intern("inject-ns__", procInjectNamespace)
-	intern("remove-ns__", procRemoveNamespace)
-	intern("all-ns__", procAllNamespaces)
-	intern("ns-name__", procNamespaceName)
-	intern("ns-map__", procNamespaceMap)
-	intern("ns-unmap__", procNamespaceUnmap)
-	intern("var-ns__", procVarNamespace)
-	intern("refer__", procRefer)
-	intern("alias__", procAlias)
-	intern("ns-aliases__", procNamespaceAliases)
-	intern("ns-unalias__", procNamespaceUnalias)
-	intern("var-get__", procVarGet)
-	intern("var-set__", procVarSet)
-	intern("ns-resolve__", procNsResolve)
-	intern("array-map__", procArrayMap)
-	intern("buffer__", procBuffer)
-	intern("buffered-reader__", procBufferedReader)
-	intern("ex-info__", procExInfo)
-	intern("ex-data__", procExData)
-	intern("ex-cause__", procExCause)
-	intern("ex-message__", procExMessage)
-	intern("regex__", procRegex)
-	intern("re-seq__", procReSeq)
-	intern("re-find__", procReFind)
-	intern("rand__", procRand)
-	intern("special-symbol?__", procIsSpecialSymbol)
-	intern("subs__", procSubs)
-	intern("intern__", procIntern)
-	intern("set-meta__", procSetMeta)
-	intern("atom__", procAtom)
-	intern("deref__", procDeref)
-	intern("swap__", procSwap)
-	intern("swap-vals__", procSwapVals)
-	intern("reset__", procReset)
-	intern("reset-vals__", procResetVals)
-	intern("alter-meta__", procAlterMeta)
-	intern("reset-meta__", procResetMeta)
-	intern("empty__", procEmpty)
-	intern("bound?__", procIsBound)
-	intern("format__", procFormat)
-	intern("load-file__", procLoadFile)
-	intern("load-lib-from-path__", procLoadLibFromPath)
-	intern("reduce-kv__", procReduceKv)
-	intern("slurp__", procSlurp)
-	intern("spit__", procSpit)
-	intern("shuffle__", procShuffle)
-	intern("realized?__", procIsRealized)
-	intern("derive-info__", procDeriveInfo)
-	intern("joker-version__", procJokerVersion)
-
-	intern("hash__", procHash)
-
-	intern("index-of__", procIndexOf)
-	intern("lib-path__", procLibPath)
-	intern("intern-fake-var__", procInternFakeVar)
-	intern("parse__", procParse)
-	intern("inc-problem-count__", procIncProblemCount)
-	intern("types__", procTypes)
-	intern("go__", procGo)
->>>>>>> f4f54b97
 }
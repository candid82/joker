package core

import (
	"bufio"
	"bytes"
	"errors"
	"fmt"
	"github.com/jcburley/go-spew/spew"
	"io"
	"io/ioutil"
	"math/big"
	"math/rand"
	"os"
	"path/filepath"
	"reflect"
	"regexp"
	"sort"
	"strconv"
	"strings"
	"time"
	"unicode/utf8"
)

type internalNamespaceInfo struct {
	data      []byte
	init      func()
	generated func()
	available bool
}

var (
	coreNamespaceInfo         internalNamespaceInfo
	replNamespaceInfo         internalNamespaceInfo
	walkNamespaceInfo         internalNamespaceInfo
	templateNamespaceInfo     internalNamespaceInfo
	testNamespaceInfo         internalNamespaceInfo
	setNamespaceInfo          internalNamespaceInfo
	tools_cliNamespaceInfo    internalNamespaceInfo
	hiccupNamespaceInfo       internalNamespaceInfo
	linter_allNamespaceInfo   internalNamespaceInfo
	linter_jokerNamespaceInfo internalNamespaceInfo
	linter_cljxNamespaceInfo  internalNamespaceInfo
	linter_cljNamespaceInfo   internalNamespaceInfo
	linter_cljsNamespaceInfo  internalNamespaceInfo
	better_condNamespaceInfo  internalNamespaceInfo
)

type FileInfo struct {
	Name     string
	Filename string
}

/* The entries must be ordered such that a given namespace depends
/* only upon namespaces loaded above it. E.g. joker.template depends
/* on joker.walk, so is listed afterwards, not in alphabetical
/* order. */
var CoreSourceFiles []FileInfo = []FileInfo{
	{
		Name:     "<joker.core>",
		Filename: "core.joke",
	},
	{
		Name:     "<joker.repl>",
		Filename: "repl.joke",
	},
	{
		Name:     "<joker.walk>",
		Filename: "walk.joke",
	},
	{
		Name:     "<joker.template>",
		Filename: "template.joke",
	},
	{
		Name:     "<joker.test>",
		Filename: "test.joke",
	},
	{
		Name:     "<joker.set>",
		Filename: "set.joke",
	},
	{
		Name:     "<joker.tools.cli>",
		Filename: "tools_cli.joke",
	},
	{
		Name:     "<joker.core>",
		Filename: "linter_all.joke",
	},
	{
		Name:     "<joker.core>",
		Filename: "linter_joker.joke",
	},
	{
		Name:     "<joker.core>",
		Filename: "linter_cljx.joke",
	},
	{
		Name:     "<joker.core>",
		Filename: "linter_clj.joke",
	},
	{
		Name:     "<joker.core>",
		Filename: "linter_cljs.joke",
	},
	{
		Name:     "<joker.hiccup>",
		Filename: "hiccup.joke",
	},
	{
		Name:     "<joker.better-cond>",
		Filename: "better_cond.joke",
	},
}

var CoreSourceFileInfo = map[string]*internalNamespaceInfo{}

func ProcessCoreSourceFileFor(ns string) {
	processNamespaceInfo(CoreSourceFileInfo[ns], ns)
}

type (
	Phase        int
	Dialect      int
	StringReader interface {
		ReadString(delim byte) (s string, e error)
	}
)

const (
	READ Phase = iota
	PARSE
	EVAL
	PRINT_IF_NOT_NIL
)

const VERSION = "v0.14.0"

var internalLibs map[string]*internalNamespaceInfo

const (
	CLJ Dialect = iota
	CLJS
	JOKER
	EDN
	UNKNOWN
)

var mySpewState spew.SpewState

func Spew() {
	cs := &spew.ConfigState{
		Indent:            "    ",
		MaxDepth:          30,
		SortKeys:          true,
		SpewKeys:          true,
		NoDuplicates:      true,
		UseOrdinals:       true,
		DisableMethods:    true,
		PreserveSpewState: true,
		SpewState:         mySpewState,
	}

	cs.Fprintln(Stderr, "STRINGS:")
	cs.Fdump(Stderr, STRINGS)
	cs.Fprintln(Stderr, "\nTYPES:")
	cs.Fdump(Stderr, TYPES)
	cs.Fprintln(Stderr, "\nGLOBAL_ENV:")
	cs.Fdump(Stderr, GLOBAL_ENV)
	mySpewState = cs.SpewState
}

func SpewThis(obj interface{}) {
	cs := &spew.ConfigState{
		Indent:            "    ",
		MaxDepth:          30,
		SortKeys:          true,
		SpewKeys:          true,
		NoDuplicates:      true,
		UseOrdinals:       true,
		DisableMethods:    true,
		PreserveSpewState: true,
		SpewState:         mySpewState,
	}

	cs.Fdump(Stderr, obj)
	mySpewState = cs.SpewState
}

func SpewObj(obj interface{}) string {
	cs := &spew.ConfigState{
		Indent:            "    ",
		MaxDepth:          30,
		SortKeys:          true,
		SpewKeys:          true,
		NoDuplicates:      true,
		UseOrdinals:       true,
		DisableMethods:    true,
		PreserveSpewState: true,
		SpewState:         mySpewState,
	}

	res := cs.Sdump(obj)
	mySpewState = cs.SpewState
	return res
}

func InitInternalLibs() {
	internalLibs = map[string]*internalNamespaceInfo{
		"joker.core":        &coreNamespaceInfo,
		"joker.walk":        &walkNamespaceInfo,
		"joker.template":    &templateNamespaceInfo,
		"joker.repl":        &replNamespaceInfo,
		"joker.test":        &testNamespaceInfo,
		"joker.set":         &setNamespaceInfo,
		"joker.tools.cli":   &tools_cliNamespaceInfo,
		"joker.hiccup":      &hiccupNamespaceInfo,
		"joker.better-cond": &better_condNamespaceInfo,
	}
	for _, f := range CoreSourceFiles {
		if f.Name[0] != '<' || f.Name[len(f.Name)-1] != '>' {
			panic(fmt.Sprintf("Invalid syntax for core source file namespace id: `%s'", f.Name))
		}
		ns := f.Name[1 : len(f.Name)-1]
		if _, found := CoreSourceFileInfo[ns]; found {
			continue // Linter stuff, not yet supported by gen_code.go
		}
		CoreSourceFileInfo[f.Name] = internalLibs[ns]
	}
}

func ExtractCallable(args []Object, index int) Callable {
	return EnsureCallable(args, index)
}

func ExtractObject(args []Object, index int) Object {
	return args[index]
}

func ExtractString(args []Object, index int) string {
	return EnsureString(args, index).S
}

func ExtractKeyword(args []Object, index int) string {
	return EnsureKeyword(args, index).ToString(false)
}

func ExtractStringable(args []Object, index int) string {
	return EnsureStringable(args, index).S
}

func ExtractStrings(args []Object, index int) []string {
	strs := make([]string, 0)
	for i := index; i < len(args); i++ {
		strs = append(strs, EnsureString(args, i).S)
	}
	return strs
}

func ExtractInt(args []Object, index int) int {
	return EnsureInt(args, index).I
}

func ExtractBoolean(args []Object, index int) bool {
	return EnsureBoolean(args, index).B
}

func ExtractChar(args []Object, index int) rune {
	return EnsureChar(args, index).Ch
}

func ExtractTime(args []Object, index int) time.Time {
	return EnsureTime(args, index).T
}

func ExtractDouble(args []Object, index int) float64 {
	return EnsureDouble(args, index).D
}

func ExtractNumber(args []Object, index int) Number {
	return EnsureNumber(args, index)
}

func ExtractRegex(args []Object, index int) *regexp.Regexp {
	return EnsureRegex(args, index).R
}

func ExtractSeqable(args []Object, index int) Seqable {
	return EnsureSeqable(args, index)
}

func ExtractMap(args []Object, index int) Map {
	return EnsureMap(args, index)
}

func ExtractIOReader(args []Object, index int) io.Reader {
	return Ensureio_Reader(args, index)
}

func ExtractIOWriter(args []Object, index int) io.Writer {
	return Ensureio_Writer(args, index)
}

var procMeta ProcFn = func(args []Object) Object {
	switch obj := args[0].(type) {
	case Meta:
		meta := obj.GetMeta()
		if meta != nil {
			return meta
		}
	case *Type:
		meta := obj.GetMeta()
		if meta != nil {
			return meta
		}
	}
	return NIL
}

var procWithMeta ProcFn = func(args []Object) Object {
	CheckArity(args, 2, 2)
	m := EnsureMeta(args, 0)
	if args[1].Equals(NIL) {
		return args[0]
	}
	return m.WithMeta(EnsureMap(args, 1))
}

var procIsZero ProcFn = func(args []Object) Object {
	n := EnsureNumber(args, 0)
	ops := GetOps(n)
	return Boolean{B: ops.IsZero(n)}
}

var procIsPos ProcFn = func(args []Object) Object {
	n := EnsureNumber(args, 0)
	ops := GetOps(n)
	return Boolean{B: ops.Gt(n, Int{I: 0})}
}

var procIsNeg ProcFn = func(args []Object) Object {
	n := EnsureNumber(args, 0)
	ops := GetOps(n)
	return Boolean{B: ops.Lt(n, Int{I: 0})}
}

var procAdd ProcFn = func(args []Object) Object {
	x := AssertNumber(args[0], "")
	y := AssertNumber(args[1], "")
	ops := GetOps(x).Combine(GetOps(y))
	return ops.Add(x, y)
}

var procAddEx ProcFn = func(args []Object) Object {
	x := AssertNumber(args[0], "")
	y := AssertNumber(args[1], "")
	ops := GetOps(x).Combine(GetOps(y)).Combine(BIGINT_OPS)
	return ops.Add(x, y)
}

var procMultiply ProcFn = func(args []Object) Object {
	x := AssertNumber(args[0], "")
	y := AssertNumber(args[1], "")
	ops := GetOps(x).Combine(GetOps(y))
	return ops.Multiply(x, y)
}

var procMultiplyEx ProcFn = func(args []Object) Object {
	x := AssertNumber(args[0], "")
	y := AssertNumber(args[1], "")
	ops := GetOps(x).Combine(GetOps(y)).Combine(BIGINT_OPS)
	return ops.Multiply(x, y)
}

var procSubtract ProcFn = func(args []Object) Object {
	var a, b Object
	if len(args) == 1 {
		a = Int{I: 0}
		b = args[0]
	} else {
		a = args[0]
		b = args[1]
	}
	ops := GetOps(a).Combine(GetOps(b))
	return ops.Subtract(AssertNumber(a, ""), AssertNumber(b, ""))
}

var procSubtractEx ProcFn = func(args []Object) Object {
	var a, b Object
	if len(args) == 1 {
		a = Int{I: 0}
		b = args[0]
	} else {
		a = args[0]
		b = args[1]
	}
	ops := GetOps(a).Combine(GetOps(b)).Combine(BIGINT_OPS)
	return ops.Subtract(AssertNumber(a, ""), AssertNumber(b, ""))
}

var procDivide ProcFn = func(args []Object) Object {
	x := EnsureNumber(args, 0)
	y := EnsureNumber(args, 1)
	ops := GetOps(x).Combine(GetOps(y))
	return ops.Divide(x, y)
}

var procQuot ProcFn = func(args []Object) Object {
	x := EnsureNumber(args, 0)
	y := EnsureNumber(args, 1)
	ops := GetOps(x).Combine(GetOps(y))
	return ops.Quotient(x, y)
}

var procRem ProcFn = func(args []Object) Object {
	x := EnsureNumber(args, 0)
	y := EnsureNumber(args, 1)
	ops := GetOps(x).Combine(GetOps(y))
	return ops.Rem(x, y)
}

var procBitNot ProcFn = func(args []Object) Object {
	x := AssertInt(args[0], "Bit operation not supported for "+args[0].GetType().ToString(false))
	return Int{I: ^x.I}
}

func AssertInts(args []Object) (Int, Int) {
	x := AssertInt(args[0], "Bit operation not supported for "+args[0].GetType().ToString(false))
	y := AssertInt(args[1], "Bit operation not supported for "+args[1].GetType().ToString(false))
	return x, y
}

var procBitAnd ProcFn = func(args []Object) Object {
	x, y := AssertInts(args)
	return Int{I: x.I & y.I}
}

var procBitOr ProcFn = func(args []Object) Object {
	x, y := AssertInts(args)
	return Int{I: x.I | y.I}
}

var procBitXor ProcFn = func(args []Object) Object {
	x, y := AssertInts(args)
	return Int{I: x.I ^ y.I}
}

var procBitAndNot ProcFn = func(args []Object) Object {
	x, y := AssertInts(args)
	return Int{I: x.I &^ y.I}
}

var procBitClear ProcFn = func(args []Object) Object {
	x, y := AssertInts(args)
	return Int{I: x.I &^ (1 << uint(y.I))}
}

var procBitSet ProcFn = func(args []Object) Object {
	x, y := AssertInts(args)
	return Int{I: x.I | (1 << uint(y.I))}
}

var procBitFlip ProcFn = func(args []Object) Object {
	x, y := AssertInts(args)
	return Int{I: x.I ^ (1 << uint(y.I))}
}

var procBitTest ProcFn = func(args []Object) Object {
	x, y := AssertInts(args)
	return Boolean{B: x.I&(1<<uint(y.I)) != 0}
}

var procBitShiftLeft ProcFn = func(args []Object) Object {
	x, y := AssertInts(args)
	return Int{I: x.I << uint(y.I)}
}

var procBitShiftRight ProcFn = func(args []Object) Object {
	x, y := AssertInts(args)
	return Int{I: x.I >> uint(y.I)}
}

var procUnsignedBitShiftRight ProcFn = func(args []Object) Object {
	x, y := AssertInts(args)
	return Int{I: int(uint(x.I) >> uint(y.I))}
}

var procExInfo ProcFn = func(args []Object) Object {
	CheckArity(args, 2, 3)
	res := &ExInfo{
		rt: RT.clone(),
	}
	res.Add(KEYWORDS.message, EnsureString(args, 0))
	res.Add(KEYWORDS.data, EnsureMap(args, 1))
	if len(args) == 3 {
		res.Add(KEYWORDS.cause, EnsureError(args, 2))
	}
	return res
}

var procExData ProcFn = func(args []Object) Object {
	if ok, res := args[0].(*ExInfo).Get(KEYWORDS.data); ok {
		return res
	}
	return NIL
}

var procExCause ProcFn = func(args []Object) Object {
	if ok, res := args[0].(*ExInfo).Get(KEYWORDS.cause); ok {
		return res
	}
	return NIL
}

var procExMessage ProcFn = func(args []Object) Object {
	return args[0].(Error).Message()
}

var procRegex ProcFn = func(args []Object) Object {
	r, err := regexp.Compile(EnsureString(args, 0).S)
	if err != nil {
		panic(RT.NewError("Invalid regex: " + err.Error()))
	}
	return Regex{R: r}
}

func reGroups(s string, indexes []int) Object {
	if indexes == nil {
		return NIL
	} else if len(indexes) == 2 {
		if indexes[0] == -1 {
			return NIL
		} else {
			return String{S: s[indexes[0]:indexes[1]]}
		}
	} else {
		v := EmptyVector()
		for i := 0; i < len(indexes); i += 2 {
			if indexes[i] == -1 {
				v = v.Conjoin(NIL)
			} else {
				v = v.Conjoin(String{S: s[indexes[i]:indexes[i+1]]})
			}
		}
		return v
	}
}

var procReSeq ProcFn = func(args []Object) Object {
	re := EnsureRegex(args, 0)
	s := EnsureString(args, 1)
	matches := re.R.FindAllStringSubmatchIndex(s.S, -1)
	if matches == nil {
		return NIL
	}
	res := make([]Object, len(matches))
	for i, match := range matches {
		res[i] = reGroups(s.S, match)
	}
	return &ArraySeq{arr: res}
}

var procReFind ProcFn = func(args []Object) Object {
	re := EnsureRegex(args, 0)
	s := EnsureString(args, 1)
	match := re.R.FindStringSubmatchIndex(s.S)
	return reGroups(s.S, match)
}

var procRand ProcFn = func(args []Object) Object {
	r := rand.Float64()
	return Double{D: r}
}

var procIsSpecialSymbol ProcFn = func(args []Object) Object {
	return Boolean{B: IsSpecialSymbol(args[0])}
}

var procSubs ProcFn = func(args []Object) Object {
	s := EnsureString(args, 0).S
	start := EnsureInt(args, 1).I
	slen := utf8.RuneCountInString(s)
	end := slen
	if len(args) > 2 {
		end = EnsureInt(args, 2).I
	}
	if start < 0 || start > slen {
		panic(RT.NewError(fmt.Sprintf("String index out of range: %d", start)))
	}
	if end < 0 || end > slen {
		panic(RT.NewError(fmt.Sprintf("String index out of range: %d", end)))
	}
	return String{S: string([]rune(s)[start:end])}
}

var procIntern ProcFn = func(args []Object) Object {
	ns := EnsureNamespace(args, 0)
	sym := EnsureSymbol(args, 1)
	vr := ns.Intern(sym)
	if len(args) == 3 {
		vr.Value = args[2]
	}
	return vr
}

var procSetMeta ProcFn = func(args []Object) Object {
	vr := EnsureVar(args, 0)
	meta := EnsureMap(args, 1)
	vr.meta = meta
	return NIL
}

var procAtom ProcFn = func(args []Object) Object {
	res := &Atom{
		value: args[0],
	}
	if len(args) > 1 {
		m := NewHashMap(args[1:]...)
		if ok, v := m.Get(KEYWORDS.meta); ok {
			res.meta = AssertMap(v, "")
		}
	}
	return res
}

var procDeref ProcFn = func(args []Object) Object {
	return EnsureDeref(args, 0).Deref()
}

var procSwap ProcFn = func(args []Object) Object {
	a := EnsureAtom(args, 0)
	f := EnsureCallable(args, 1)
	fargs := append([]Object{a.value}, args[2:]...)
	a.value = f.Call(fargs)
	return a.value
}

var procSwapVals ProcFn = func(args []Object) Object {
	a := EnsureAtom(args, 0)
	f := EnsureCallable(args, 1)
	fargs := append([]Object{a.value}, args[2:]...)
	oldValue := a.value
	a.value = f.Call(fargs)
	return NewVectorFrom(oldValue, a.value)
}

var procReset ProcFn = func(args []Object) Object {
	a := EnsureAtom(args, 0)
	a.value = args[1]
	return a.value
}

var procResetVals ProcFn = func(args []Object) Object {
	a := EnsureAtom(args, 0)
	oldValue := a.value
	a.value = args[1]
	return NewVectorFrom(oldValue, a.value)
}

var procAlterMeta ProcFn = func(args []Object) Object {
	r := EnsureRef(args, 0)
	f := EnsureFn(args, 1)
	return r.AlterMeta(f, args[2:])
}

var procResetMeta ProcFn = func(args []Object) Object {
	r := EnsureRef(args, 0)
	m := EnsureMap(args, 1)
	return r.ResetMeta(m)
}

var procEmpty ProcFn = func(args []Object) Object {
	switch c := args[0].(type) {
	case Collection:
		return c.Empty()
	default:
		return NIL
	}
}

var procIsBound ProcFn = func(args []Object) Object {
	vr := EnsureVar(args, 0)
	return Boolean{B: vr.Value != nil}
}

func toNative(obj Object) interface{} {
	switch obj := obj.(type) {
	case Native:
		return obj.Native()
	default:
		return obj.ToString(false)
	}
}

var procFormat ProcFn = func(args []Object) Object {
	s := EnsureString(args, 0)
	objs := args[1:]
	fargs := make([]interface{}, len(objs))
	for i, v := range objs {
		fargs[i] = toNative(v)
	}
	res := fmt.Sprintf(s.S, fargs...)
	return String{S: res}
}

var procList ProcFn = func(args []Object) Object {
	return NewListFrom(args...)
}

var procCons ProcFn = func(args []Object) Object {
	CheckArity(args, 2, 2)
	s := EnsureSeqable(args, 1).Seq()
	return s.Cons(args[0])
}

var procFirst ProcFn = func(args []Object) Object {
	CheckArity(args, 1, 1)
	s := EnsureSeqable(args, 0).Seq()
	return s.First()
}

var procNext ProcFn = func(args []Object) Object {
	CheckArity(args, 1, 1)
	s := EnsureSeqable(args, 0).Seq()
	res := s.Rest()
	if res.IsEmpty() {
		return NIL
	}
	return res
}

var procRest ProcFn = func(args []Object) Object {
	CheckArity(args, 1, 1)
	s := EnsureSeqable(args, 0).Seq()
	return s.Rest()
}

var procConj ProcFn = func(args []Object) Object {
	switch c := args[0].(type) {
	case Conjable:
		return c.Conj(args[1])
	case Seq:
		return c.Cons(args[1])
	default:
		panic(RT.NewError("conj's first argument must be a collection, got " + c.GetType().ToString(false)))
	}
}

var procSeq ProcFn = func(args []Object) Object {
	CheckArity(args, 1, 1)
	s := EnsureSeqable(args, 0).Seq()
	if s.IsEmpty() {
		return NIL
	}
	return s
}

var procIsInstance ProcFn = func(args []Object) Object {
	CheckArity(args, 2, 2)
	t := EnsureType(args, 0)
	return Boolean{B: IsInstance(t, args[1])}
}

var procAssoc ProcFn = func(args []Object) Object {
	return EnsureAssociative(args, 0).Assoc(args[1], args[2])
}

var procEquals ProcFn = func(args []Object) Object {
	return Boolean{B: args[0].Equals(args[1])}
}

var procCount ProcFn = func(args []Object) Object {
	switch obj := args[0].(type) {
	case Counted:
		return Int{I: obj.Count()}
	default:
		s := AssertSeqable(obj, "count not supported on this type: "+obj.GetType().ToString(false))
		return Int{I: SeqCount(s.Seq())}
	}
}

var procSubvec ProcFn = func(args []Object) Object {
	// TODO: implement proper Subvector structure
	v := EnsureVector(args, 0)
	start := EnsureInt(args, 1).I
	end := EnsureInt(args, 2).I
	if start > end {
		panic(RT.NewError(fmt.Sprintf("subvec's start index (%d) is greater than end index (%d)", start, end)))
	}
	subv := make([]Object, 0, end-start)
	for i := start; i < end; i++ {
		subv = append(subv, v.at(i))
	}
	return NewVectorFrom(subv...)
}

var procCast ProcFn = func(args []Object) Object {
	t := EnsureType(args, 0)
	if t.reflectType.Kind() == reflect.Interface &&
		args[1].GetType().reflectType.Implements(t.reflectType) ||
		args[1].GetType().reflectType == t.reflectType {
		return args[1]
	}
	panic(RT.NewError("Cannot cast " + args[1].GetType().ToString(false) + " to " + t.ToString(false)))
}

var procVec ProcFn = func(args []Object) Object {
	return NewVectorFromSeq(EnsureSeqable(args, 0).Seq())
}

var procHashMap ProcFn = func(args []Object) Object {
	if len(args)%2 != 0 {
		panic(RT.NewError("No value supplied for key " + args[len(args)-1].ToString(false)))
	}
	return NewHashMap(args...)
}

var procHashSet ProcFn = func(args []Object) Object {
	res := EmptySet()
	for i := 0; i < len(args); i++ {
		res.Add(args[i])
	}
	return res
}

var procStr ProcFn = func(args []Object) Object {
	var buffer bytes.Buffer
	for _, obj := range args {
		if !obj.Equals(NIL) {
			t := obj.GetType()
			// TODO: this is a hack. Rethink escape parameter in ToString
			escaped := (t == TYPE.String) || (t == TYPE.Char) || (t == TYPE.Regex)
			buffer.WriteString(obj.ToString(!escaped))
		}
	}
	return String{S: buffer.String()}
}

var procSymbol ProcFn = func(args []Object) Object {
	if len(args) == 1 {
		return MakeSymbol(EnsureString(args, 0).S)
	}
	var ns *string = nil
	if !args[0].Equals(NIL) {
		ns = STRINGS.Intern(EnsureString(args, 0).S)
	}
	return Symbol{
		ns:   ns,
		name: STRINGS.Intern(EnsureString(args, 1).S),
	}
}

var procKeyword ProcFn = func(args []Object) Object {
	if len(args) == 1 {
		switch obj := args[0].(type) {
		case String:
			return MakeKeyword(obj.S)
		case Symbol:
			return Keyword{
				ns:   obj.ns,
				name: obj.name,
				hash: hashSymbol(obj.ns, obj.name) ^ KeywordHashMask,
			}
		default:
			return NIL
		}
	}
	var ns *string = nil
	if !args[0].Equals(NIL) {
		ns = STRINGS.Intern(EnsureString(args, 0).S)
	}
	name := STRINGS.Intern(EnsureString(args, 1).S)
	return Keyword{
		ns:   ns,
		name: name,
		hash: hashSymbol(ns, name) ^ KeywordHashMask,
	}
}

var procGensym ProcFn = func(args []Object) Object {
	return genSym(EnsureString(args, 0).S, "")
}

var procApply ProcFn = func(args []Object) Object {
	// TODO:
	// Stacktrace is broken. Need to somehow know
	// the name of the function passed ...
	f := EnsureCallable(args, 0)
	return f.Call(ToSlice(EnsureSeqable(args, 1).Seq()))
}

var procLazySeq ProcFn = func(args []Object) Object {
	return &LazySeq{
		fn: args[0].(*Fn),
	}
}

var procDelay ProcFn = func(args []Object) Object {
	return &Delay{
		fn: args[0].(*Fn),
	}
}

var procForce ProcFn = func(args []Object) Object {
	switch d := args[0].(type) {
	case *Delay:
		return d.Force()
	default:
		return d
	}
}

var procIdentical ProcFn = func(args []Object) Object {
	return Boolean{B: args[0] == args[1]}
}

var procCompare ProcFn = func(args []Object) Object {
	k1, k2 := args[0], args[1]
	if k1.Equals(k2) {
		return Int{I: 0}
	}
	switch k2.(type) {
	case Nil:
		return Int{I: 1}
	}
	switch k1 := k1.(type) {
	case Nil:
		return Int{I: -1}
	case Comparable:
		return Int{I: k1.Compare(k2)}
	}
	panic(RT.NewError(fmt.Sprintf("%s (type: %s) is not a Comparable", k1.ToString(true), k1.GetType().ToString(false))))
}

var procInt ProcFn = func(args []Object) Object {
	switch obj := args[0].(type) {
	case Char:
		return Int{I: int(obj.Ch)}
	case Number:
		return obj.Int()
	default:
		panic(RT.NewError(fmt.Sprintf("Cannot cast %s (type: %s) to Int", obj.ToString(true), obj.GetType().ToString(false))))
	}
}

var procNumber ProcFn = func(args []Object) Object {
	return AssertNumber(args[0], fmt.Sprintf("Cannot cast %s (type: %s) to Number", args[0].ToString(true), args[0].GetType().ToString(false)))
}

var procDouble ProcFn = func(args []Object) Object {
	n := AssertNumber(args[0], fmt.Sprintf("Cannot cast %s (type: %s) to Double", args[0].ToString(true), args[0].GetType().ToString(false)))
	return n.Double()
}

var procChar ProcFn = func(args []Object) Object {
	switch c := args[0].(type) {
	case Char:
		return c
	case Number:
		i := c.Int().I
		if i < MIN_RUNE || i > MAX_RUNE {
			panic(RT.NewError(fmt.Sprintf("Value out of range for char: %d", i)))
		}
		return Char{Ch: rune(i)}
	default:
		panic(RT.NewError(fmt.Sprintf("Cannot cast %s (type: %s) to Char", c.ToString(true), c.GetType().ToString(false))))
	}
}

var procBoolean ProcFn = func(args []Object) Object {
	return Boolean{B: ToBool(args[0])}
}

var procNumerator ProcFn = func(args []Object) Object {
	bi := EnsureRatio(args, 0).r.Num()
	return &BigInt{b: *bi}
}

var procDenominator ProcFn = func(args []Object) Object {
	bi := EnsureRatio(args, 0).r.Denom()
	return &BigInt{b: *bi}
}

var procBigInt ProcFn = func(args []Object) Object {
	switch n := args[0].(type) {
	case Number:
		return &BigInt{b: *n.BigInt()}
	case String:
		bi := big.Int{}
		if _, ok := bi.SetString(n.S, 10); ok {
			return &BigInt{b: bi}
		}
		panic(RT.NewError("Invalid number format " + n.S))
	default:
		panic(RT.NewError(fmt.Sprintf("Cannot cast %s (type: %s) to BigInt", n.ToString(true), n.GetType().ToString(false))))
	}
}

var procBigFloat ProcFn = func(args []Object) Object {
	switch n := args[0].(type) {
	case Number:
		return &BigFloat{b: *n.BigFloat()}
	case String:
		b := big.Float{}
		if _, ok := b.SetString(n.S); ok {
			return &BigFloat{b: b}
		}
		panic(RT.NewError("Invalid number format " + n.S))
	default:
		panic(RT.NewError(fmt.Sprintf("Cannot cast %s (type: %s) to BigFloat", n.ToString(true), n.GetType().ToString(false))))
	}
}

var procNth ProcFn = func(args []Object) Object {
	n := EnsureNumber(args, 1).Int().I
	switch coll := args[0].(type) {
	case Indexed:
		if len(args) == 3 {
			return coll.TryNth(n, args[2])
		}
		return coll.Nth(n)
	case Nil:
		return NIL
	case Sequential:
		switch coll := args[0].(type) {
		case Seqable:
			if len(args) == 3 {
				return SeqTryNth(coll.Seq(), n, args[2])
			}
			return SeqNth(coll.Seq(), n)
		}
	}
	panic(RT.NewError("nth not supported on this type: " + args[0].GetType().ToString(false)))
}

var procLt ProcFn = func(args []Object) Object {
	a := AssertNumber(args[0], "")
	b := AssertNumber(args[1], "")
	return Boolean{B: GetOps(a).Combine(GetOps(b)).Lt(a, b)}
}

var procLte ProcFn = func(args []Object) Object {
	a := AssertNumber(args[0], "")
	b := AssertNumber(args[1], "")
	return Boolean{B: GetOps(a).Combine(GetOps(b)).Lte(a, b)}
}

var procGt ProcFn = func(args []Object) Object {
	a := AssertNumber(args[0], "")
	b := AssertNumber(args[1], "")
	return Boolean{B: GetOps(a).Combine(GetOps(b)).Gt(a, b)}
}

var procGte ProcFn = func(args []Object) Object {
	a := AssertNumber(args[0], "")
	b := AssertNumber(args[1], "")
	return Boolean{B: GetOps(a).Combine(GetOps(b)).Gte(a, b)}
}

var procEq ProcFn = func(args []Object) Object {
	a := AssertNumber(args[0], "")
	b := AssertNumber(args[1], "")
	return MakeBoolean(numbersEq(a, b))
}

var procMax ProcFn = func(args []Object) Object {
	a := AssertNumber(args[0], "")
	b := AssertNumber(args[1], "")
	return Max(a, b)
}

var procMin ProcFn = func(args []Object) Object {
	a := AssertNumber(args[0], "")
	b := AssertNumber(args[1], "")
	return Min(a, b)
}

var procIncEx ProcFn = func(args []Object) Object {
	x := EnsureNumber(args, 0)
	ops := GetOps(x).Combine(BIGINT_OPS)
	return ops.Add(x, Int{I: 1})
}

var procDecEx ProcFn = func(args []Object) Object {
	x := EnsureNumber(args, 0)
	ops := GetOps(x).Combine(BIGINT_OPS)
	return ops.Subtract(x, Int{I: 1})
}

var procInc ProcFn = func(args []Object) Object {
	x := EnsureNumber(args, 0)
	ops := GetOps(x).Combine(INT_OPS)
	return ops.Add(x, Int{I: 1})
}

var procDec ProcFn = func(args []Object) Object {
	x := EnsureNumber(args, 0)
	ops := GetOps(x).Combine(INT_OPS)
	return ops.Subtract(x, Int{I: 1})
}

var procPeek ProcFn = func(args []Object) Object {
	s := AssertStack(args[0], "")
	return s.Peek()
}

var procPop ProcFn = func(args []Object) Object {
	s := AssertStack(args[0], "")
	return s.Pop().(Object)
}

var procContains ProcFn = func(args []Object) Object {
	switch c := args[0].(type) {
	case Gettable:
		ok, _ := c.Get(args[1])
		if ok {
			return Boolean{B: true}
		}
		return Boolean{B: false}
	}
	panic(RT.NewError("contains? not supported on type " + args[0].GetType().ToString(false)))
}

var procGet ProcFn = func(args []Object) Object {
	switch c := args[0].(type) {
	case Gettable:
		ok, v := c.Get(args[1])
		if ok {
			return v
		}
	}
	if len(args) == 3 {
		return args[2]
	}
	return NIL
}

var procDissoc ProcFn = func(args []Object) Object {
	return EnsureMap(args, 0).Without(args[1])
}

var procDisj ProcFn = func(args []Object) Object {
	return EnsureSet(args, 0).Disjoin(args[1])
}

var procFind ProcFn = func(args []Object) Object {
	res := EnsureAssociative(args, 0).EntryAt(args[1])
	if res == nil {
		return NIL
	}
	return res
}

var procKeys ProcFn = func(args []Object) Object {
	return EnsureMap(args, 0).Keys()
}

var procVals ProcFn = func(args []Object) Object {
	return EnsureMap(args, 0).Vals()
}

var procRseq ProcFn = func(args []Object) Object {
	return EnsureReversible(args, 0).Rseq()
}

var procName ProcFn = func(args []Object) Object {
	return String{S: EnsureNamed(args, 0).Name()}
}

var procNamespace ProcFn = func(args []Object) Object {
	ns := EnsureNamed(args, 0).Namespace()
	if ns == "" {
		return NIL
	}
	return String{S: ns}
}

var procFindVar ProcFn = func(args []Object) Object {
	sym := EnsureSymbol(args, 0)
	if sym.ns == nil {
		panic(RT.NewError("find-var argument must be namespace-qualified symbol"))
	}
	if v, ok := GLOBAL_ENV.Resolve(sym); ok {
		return v
	}
	return NIL
}

var procSort ProcFn = func(args []Object) Object {
	cmp := EnsureComparator(args, 0)
	coll := EnsureSeqable(args, 1)
	s := SortableSlice{
		s:   ToSlice(coll.Seq()),
		cmp: cmp,
	}
	sort.Sort(s)
	return &ArraySeq{arr: s.s}
}

var procEval ProcFn = func(args []Object) Object {
	parseContext := &ParseContext{GlobalEnv: GLOBAL_ENV}
	expr := Parse(args[0], parseContext)
	return Eval(expr, nil)
}

var procType ProcFn = func(args []Object) Object {
	return args[0].GetType()
}

var procPprint ProcFn = func(args []Object) Object {
	obj := args[0]
	w := Assertio_Writer(GLOBAL_ENV.stdout.Value, "")
	pprintObject(obj, 0, w)
	fmt.Fprint(w, "\n")
	return NIL
}

func PrintObject(obj Object, w io.Writer) {
	printReadably := ToBool(GLOBAL_ENV.printReadably.Value)
	switch obj := obj.(type) {
	case Printer:
		obj.Print(w, printReadably)
	default:
		fmt.Fprint(w, obj.ToString(printReadably))
	}
}

var procPr ProcFn = func(args []Object) Object {
	n := len(args)
	if n > 0 {
		f := Assertio_Writer(GLOBAL_ENV.stdout.Value, "")
		for _, arg := range args[:n-1] {
			PrintObject(arg, f)
			fmt.Fprint(f, " ")
		}
		PrintObject(args[n-1], f)
	}
	return NIL
}

var procNewline ProcFn = func(args []Object) Object {
	f := Assertio_Writer(GLOBAL_ENV.stdout.Value, "")
	fmt.Fprintln(f)
	return NIL
}

var procFlush ProcFn = func(args []Object) Object {
	switch f := args[0].(type) {
	case *File:
		f.Sync()
	}
	return NIL
}

func readFromReader(reader io.RuneReader) Object {
	r := NewReader(reader, "<>")
	obj, err := TryRead(r)
	PanicOnErr(err)
	return obj
}

var procRead ProcFn = func(args []Object) Object {
	f := Ensureio_RuneReader(args, 0)
	return readFromReader(f)
}

var procReadString ProcFn = func(args []Object) Object {
	CheckArity(args, 1, 1)
	return readFromReader(strings.NewReader(EnsureString(args, 0).S))
}

func readLine(r StringReader) (s string, e error) {
	s, e = r.ReadString('\n')
	if e == nil {
		l := len(s)
		if s[l-1] == '\n' {
			l -= 1
			if l > 0 && s[l-1] == '\r' {
				l -= 1
			}
		}
		s = s[0:l]
	} else if s != "" && e == io.EOF {
		e = nil
	}
	return
}

var procReadLine ProcFn = func(args []Object) Object {
	CheckArity(args, 0, 0)
	f := AssertStringReader(GLOBAL_ENV.stdin.Value, "")
	line, err := readLine(f)
	if err != nil {
		return NIL
	}
	return String{S: line}
}

var procReaderReadLine ProcFn = func(args []Object) Object {
	CheckArity(args, 1, 1)
	rdr := EnsureStringReader(args, 0)
	line, err := readLine(rdr)
	if err != nil {
		return NIL
	}
	return String{S: line}
}

var procNanoTime ProcFn = func(args []Object) Object {
	return &BigInt{b: *big.NewInt(time.Now().UnixNano())}
}

var procMacroexpand1 ProcFn = func(args []Object) Object {
	switch s := args[0].(type) {
	case Seq:
		parseContext := &ParseContext{GlobalEnv: GLOBAL_ENV}
		return macroexpand1(s, parseContext)
	default:
		return s
	}
}

func loadReader(reader *Reader) (Object, error) {
	parseContext := &ParseContext{GlobalEnv: GLOBAL_ENV}
	var lastObj Object = NIL
	for {
		obj, err := TryRead(reader)
		if err == io.EOF {
			return lastObj, nil
		}
		if err != nil {
			return nil, err
		}
		expr, err := TryParse(obj, parseContext)
		if err != nil {
			return nil, err
		}
		lastObj, err = TryEval(expr)
		if err != nil {
			return nil, err
		}
	}
}

var procLoadString ProcFn = func(args []Object) Object {
	s := EnsureString(args, 0)
	obj, err := loadReader(NewReader(strings.NewReader(s.S), "<string>"))
	if err != nil {
		panic(err)
	}
	return obj
}

var procFindNamespace ProcFn = func(args []Object) Object {
	ns := GLOBAL_ENV.FindNamespace(EnsureSymbol(args, 0))
	if ns == nil {
		return NIL
	}
	return ns
}

var procCreateNamespace ProcFn = func(args []Object) Object {
	sym := EnsureSymbol(args, 0)
	res := GLOBAL_ENV.EnsureNamespace(sym)
	// In linter mode the latest create-ns call overrides position info.
	// This is for the cases when (ns ...) is called in .jokerd/linter.clj file and alike.
	// Also, isUsed needs to be reset in this case.
	if LINTER_MODE {
		res.Name = res.Name.WithInfo(sym.GetInfo()).(Symbol)
		res.isUsed = false
	}
	return res
}

var procInjectNamespace ProcFn = func(args []Object) Object {
	sym := EnsureSymbol(args, 0)
	ns := GLOBAL_ENV.EnsureNamespace(sym)
	ns.isUsed = true
	ns.isGloballyUsed = true
	return ns
}

var procRemoveNamespace ProcFn = func(args []Object) Object {
	ns := GLOBAL_ENV.RemoveNamespace(EnsureSymbol(args, 0))
	if ns == nil {
		return NIL
	}
	return ns
}

var procAllNamespaces ProcFn = func(args []Object) Object {
	s := make([]Object, 0, len(GLOBAL_ENV.Namespaces))
	for _, ns := range GLOBAL_ENV.Namespaces {
		s = append(s, ns)
	}
	return &ArraySeq{arr: s}
}

var procNamespaceName ProcFn = func(args []Object) Object {
	return EnsureNamespace(args, 0).Name
}

var procNamespaceMap ProcFn = func(args []Object) Object {
	r := &ArrayMap{}
	for k, v := range EnsureNamespace(args, 0).mappings {
		r.Add(MakeSymbol(*k), v)
	}
	return r
}

var procNamespaceUnmap ProcFn = func(args []Object) Object {
	ns := EnsureNamespace(args, 0)
	sym := EnsureSymbol(args, 1)
	if sym.ns != nil {
		panic(RT.NewError("Can't unintern namespace-qualified symbol"))
	}
	delete(ns.mappings, sym.name)
	return NIL
}

var procVarNamespace ProcFn = func(args []Object) Object {
	v := EnsureVar(args, 0)
	return v.ns
}

var procRefer ProcFn = func(args []Object) Object {
	ns := EnsureNamespace(args, 0)
	sym := EnsureSymbol(args, 1)
	v := EnsureVar(args, 2)
	return ns.Refer(sym, v)
}

var procAlias ProcFn = func(args []Object) Object {
	EnsureNamespace(args, 0).AddAlias(EnsureSymbol(args, 1), EnsureNamespace(args, 2))
	return NIL
}

var procNamespaceAliases ProcFn = func(args []Object) Object {
	r := &ArrayMap{}
	for k, v := range EnsureNamespace(args, 0).aliases {
		r.Add(MakeSymbol(*k), v)
	}
	return r
}

var procNamespaceUnalias ProcFn = func(args []Object) Object {
	ns := EnsureNamespace(args, 0)
	sym := EnsureSymbol(args, 1)
	if sym.ns != nil {
		panic(RT.NewError("Alias can't be namespace-qualified"))
	}
	delete(ns.aliases, sym.name)
	return NIL
}

var procVarGet ProcFn = func(args []Object) Object {
	return EnsureVar(args, 0).Resolve()
}

var procVarSet ProcFn = func(args []Object) Object {
	EnsureVar(args, 0).Value = args[1]
	return args[1]
}

var procNsResolve ProcFn = func(args []Object) Object {
	ns := EnsureNamespace(args, 0)
	sym := EnsureSymbol(args, 1)
	if sym.ns == nil && TYPES[sym.name] != nil {
		return TYPES[sym.name]
	}
	if vr, ok := GLOBAL_ENV.ResolveIn(ns, sym); ok {
		return vr
	}
	return NIL
}

var procArrayMap ProcFn = func(args []Object) Object {
	if len(args)%2 == 1 {
		panic(RT.NewError("No value supplied for key " + args[len(args)-1].ToString(false)))
	}
	res := EmptyArrayMap()
	for i := 0; i < len(args); i += 2 {
		res.Set(args[i], args[i+1])
	}
	return res
}

<<<<<<< HEAD
var procBuffer ProcFn = func(args []Object) Object {
=======
const bufferHashMask uint32 = 0x5ed19e84

var procBuffer Proc = func(args []Object) Object {
>>>>>>> 68c4492e
	if len(args) > 0 {
		s := EnsureString(args, 0)
		return MakeBuffer(bytes.NewBufferString(s.S), s.Hash()^bufferHashMask)
	}
	return MakeBuffer(&bytes.Buffer{}, 0)
}

var procBufferedReader ProcFn = func(args []Object) Object {
	switch rdr := args[0].(type) {
	case io.Reader:
		return MakeBufferedReader(rdr, 0)
	default:
		panic(RT.NewArgTypeError(0, args[0], "IOReader"))
	}
}

var procSlurp ProcFn = func(args []Object) Object {
	b, err := ioutil.ReadFile(EnsureString(args, 0).S)
	PanicOnErr(err)
	return String{S: string(b)}
}

var procSpit ProcFn = func(args []Object) Object {
	filename := EnsureString(args, 0)
	content := EnsureString(args, 1)
	opts := EnsureMap(args, 2)
	appendFile := false
	if ok, append := opts.Get(MakeKeyword("append")); ok {
		appendFile = ToBool(append)
	}
	flags := os.O_CREATE | os.O_WRONLY
	if appendFile {
		flags |= os.O_APPEND
	} else {
		flags |= os.O_TRUNC
	}
	f, err := os.OpenFile(filename.S, flags, 0644)
	PanicOnErr(err)
	defer f.Close()
	_, err = f.WriteString(content.S)
	PanicOnErr(err)
	return NIL
}

var procShuffle ProcFn = func(args []Object) Object {
	s := ToSlice(EnsureSeqable(args, 0).Seq())
	for i := range s {
		j := rand.Intn(i + 1)
		s[i], s[j] = s[j], s[i]
	}
	return NewVectorFrom(s...)
}

var procIsRealized ProcFn = func(args []Object) Object {
	return Boolean{B: EnsurePending(args, 0).IsRealized()}
}

var procDeriveInfo ProcFn = func(args []Object) Object {
	dest := args[0]
	src := args[1]
	return dest.WithInfo(src.GetInfo())
}

var procJokerVersion ProcFn = func(args []Object) Object {
	return String{S: VERSION[1:]}
}

var procHash ProcFn = func(args []Object) Object {
	return Int{I: int(args[0].Hash())}
}

func loadFile(filename string) Object {
	var reader *Reader
	f, err := os.Open(filename)
	PanicOnErr(err)
	reader = NewReader(bufio.NewReader(f), filename)
	ProcessReaderFromEval(reader, filename)
	return NIL
}

var procLoadFile ProcFn = func(args []Object) Object {
	filename := EnsureString(args, 0)
	return loadFile(filename.S)
}

var procLoadLibFromPath ProcFn = func(args []Object) Object {
	libname := EnsureSymbol(args, 0).Name()
	pathname := EnsureString(args, 1).S
	if info := internalLibs[libname]; info != nil {
		processNamespaceInfo(info, libname)
		return NIL
	}
	cp := GLOBAL_ENV.classPath.Value
	cpvec := AssertVector(cp, "*classpath* must be a Vector, not a "+cp.GetType().ToString(false))
	count := cpvec.Count()
	var f *os.File
	var err error
	var canonicalErr error
	var filename string
	for i := 0; i < count; i++ {
		elem := cpvec.at(i)
		cpelem := AssertString(elem, "*classpath* must contain only Strings, not a "+elem.GetType().ToString(false)+" (at element "+strconv.Itoa(i)+")")
		s := cpelem.S
		if s == "" {
			filename = pathname
		} else {
			filename = filepath.Join(s, filepath.Join(strings.Split(libname, ".")...)) + ".joke" // could cache inner join....
		}
		f, err = os.Open(filename)
		if err == nil {
			canonicalErr = nil
			break
		}
		if s == "" {
			canonicalErr = err
		}
	}
	PanicOnErr(canonicalErr)
	PanicOnErr(err)
	reader := NewReader(bufio.NewReader(f), filename)
	ProcessReaderFromEval(reader, filename)
	return NIL
}

var procReduceKv ProcFn = func(args []Object) Object {
	f := EnsureCallable(args, 0)
	init := args[1]
	coll := EnsureKVReduce(args, 2)
	return coll.kvreduce(f, init)
}

var procIndexOf ProcFn = func(args []Object) Object {
	s := EnsureString(args, 0)
	ch := EnsureChar(args, 1)
	for i, r := range s.S {
		if r == ch.Ch {
			return Int{I: i}
		}
	}
	return Int{I: -1}
}

func libExternalPath(sym Symbol) (path string, ok bool) {
	nsSourcesVar, _ := GLOBAL_ENV.Resolve(MakeSymbol("joker.core/*ns-sources*"))
	nsSources := ToSlice(nsSourcesVar.Value.(*Vector).Seq())

	var sourceKey string
	var sourceMap Map
	for _, source := range nsSources {
		sourceKey = source.(*Vector).Nth(0).ToString(false)
		match, _ := regexp.MatchString(sourceKey, sym.Name())
		if match {
			sourceMap = source.(*Vector).Nth(1).(Map)
			break
		}
	}
	if sourceMap != nil {
		ok, url := sourceMap.Get(MakeKeyword("url"))
		if !ok {
			panic(RT.NewError("Key :url not found in ns-sources for: " + sourceKey))
		} else {
			return externalSourceToPath(sym.Name(), url.ToString(false)), true
		}
	}
	return
}

var procLibPath ProcFn = func(args []Object) Object {
	sym := EnsureSymbol(args, 0)
	var path string

	path, ok := libExternalPath(sym)

	if !ok {
		var file string
		if GLOBAL_ENV.file.Value == nil {
			var err error
			file, err = filepath.Abs("user")
			PanicOnErr(err)
		} else {
			file = AssertString(GLOBAL_ENV.file.Value, "").S
		}
		ns := GLOBAL_ENV.CurrentNamespace().Name

		parts := strings.Split(ns.Name(), ".")
		for _ = range parts {
			file, _ = filepath.Split(file)
			file = file[:len(file)-1]
		}
		path = filepath.Join(append([]string{file}, strings.Split(sym.Name(), ".")...)...) + ".joke"
	}
	return String{S: path}
}

var procInternFakeVar ProcFn = func(args []Object) Object {
	nsSym := EnsureSymbol(args, 0)
	sym := EnsureSymbol(args, 1)
	isMacro := ToBool(args[2])
	res := InternFakeSymbol(GLOBAL_ENV.FindNamespace(nsSym), sym)
	res.isMacro = isMacro
	return res
}

var procParse ProcFn = func(args []Object) Object {
	lm, _ := GLOBAL_ENV.Resolve(MakeSymbol("joker.core/*linter-mode*"))
	lm.Value = Boolean{B: true}
	LINTER_MODE = true
	defer func() {
		LINTER_MODE = false
		lm.Value = Boolean{B: false}
	}()
	parseContext := &ParseContext{GlobalEnv: GLOBAL_ENV}
	res := Parse(args[0], parseContext)
	return res.Dump(false)
}

var procTypes ProcFn = func(args []Object) Object {
	CheckArity(args, 0, 0)
	res := EmptyArrayMap()
	for k, v := range TYPES {
		res.Add(String{S: *k}, v)
	}
	return res
}

var procCreateChan ProcFn = func(args []Object) Object {
	CheckArity(args, 1, 1)
	n := EnsureInt(args, 0)
	ch := make(chan FutureResult, n.I)
	return MakeChannel(ch, 0)
}

var procCloseChan ProcFn = func(args []Object) Object {
	CheckArity(args, 1, 1)
	EnsureChannel(args, 0).Close()
	return NIL
}

var procSend ProcFn = func(args []Object) (obj Object) {
	CheckArity(args, 2, 2)
	ch := EnsureChannel(args, 0)
	v := args[1]
	if v.Equals(NIL) {
		panic(RT.NewError("Can't put nil on channel"))
	}
	if ch.isClosed {
		return MakeBoolean(false)
	}
	obj = MakeBoolean(true)
	defer func() {
		if r := recover(); r != nil {
			RT.GIL.Lock()
			obj = MakeBoolean(false)
		}
	}()
	RT.GIL.Unlock()
	ch.ch <- MakeFutureResult(v, nil)
	RT.GIL.Lock()
	return
}

var procReceive ProcFn = func(args []Object) Object {
	CheckArity(args, 1, 1)
	ch := EnsureChannel(args, 0)
	RT.GIL.Unlock()
	res, ok := <-ch.ch
	RT.GIL.Lock()
	if !ok {
		return NIL
	}
	if res.err != nil {
		panic(res.err)
	}
	return res.value
}

var procGo ProcFn = func(args []Object) Object {
	CheckArity(args, 1, 1)
	f := EnsureCallable(args, 0)
	ch := MakeChannel(make(chan FutureResult, 1), 0)
	go func() {

		defer func() {
			if r := recover(); r != nil {
				switch r := r.(type) {
				case Error:
					ch.ch <- MakeFutureResult(NIL, r)
					ch.Close()
				default:
					RT.GIL.Unlock()
					panic(r)
				}
			}
			RT.GIL.Unlock()
		}()

		RT.GIL.Lock()
		res := f.Call([]Object{})
		ch.ch <- MakeFutureResult(res, nil)
		ch.Close()
	}()
	return ch
}

var procGoSpew ProcFn = func(args []Object) (res Object) {
	res = NIL
	CheckArity(args, 1, 2)
	defer func() {
		if r := recover(); r != nil {
			fmt.Fprintf(Stderr, "Error: %v\n", r)
		}
	}()
	scs := spew.NewDefaultConfig()
	if len(args) > 1 {
		m := ExtractMap(args, 1)
		if yes, k := m.Get(MakeKeyword("Indent")); yes {
			scs.Indent = k.(Native).Native().(string)
		}
		if yes, k := m.Get(MakeKeyword("MaxDepth")); yes {
			scs.MaxDepth = k.(Native).Native().(int)
		}
		if yes, k := m.Get(MakeKeyword("DisableMethods")); yes {
			scs.DisableMethods = k.(Native).Native().(bool)
		}
		if yes, k := m.Get(MakeKeyword("DisablePointerMethods")); yes {
			scs.DisablePointerMethods = k.(Native).Native().(bool)
		}
		if yes, k := m.Get(MakeKeyword("DisablePointerAddresses")); yes {
			scs.DisablePointerAddresses = k.(Native).Native().(bool)
		}
		if yes, k := m.Get(MakeKeyword("DisableCapacities")); yes {
			scs.DisableCapacities = k.(Native).Native().(bool)
		}
		if yes, k := m.Get(MakeKeyword("ContinueOnMethod")); yes {
			scs.ContinueOnMethod = k.(Native).Native().(bool)
		}
		if yes, k := m.Get(MakeKeyword("SortKeys")); yes {
			scs.SortKeys = k.(Native).Native().(bool)
		}
		if yes, k := m.Get(MakeKeyword("SpewKeys")); yes {
			scs.SpewKeys = k.(Native).Native().(bool)
		}
		if yes, k := m.Get(MakeKeyword("NoDuplicates")); yes {
			scs.NoDuplicates = k.(Native).Native().(bool)
		}
		if yes, k := m.Get(MakeKeyword("UseOrdinals")); yes {
			scs.UseOrdinals = k.(Native).Native().(bool)
		}
	}
	scs.Fdump(Stderr, args[0])
	return
}

func PackReader(reader *Reader, filename string) ([]byte, error) {
	var p []byte
	packEnv := NewPackEnv()
	parseContext := &ParseContext{GlobalEnv: GLOBAL_ENV}
	if filename != "" {
		currentFilename := parseContext.GlobalEnv.file.Value
		defer func() {
			parseContext.GlobalEnv.file.Value = currentFilename
		}()
		s, err := filepath.Abs(filename)
		PanicOnErr(err)
		parseContext.GlobalEnv.file.Value = String{S: s}
	}
	for {
		obj, err := TryRead(reader)
		if err == io.EOF {
			var hp []byte
			hp = packEnv.Pack(hp)
			return append(hp, p...), nil
		}
		if err != nil {
			fmt.Fprintln(Stderr, err)
			return nil, err
		}
		expr, err := TryParse(obj, parseContext)
		if err != nil {
			fmt.Fprintln(Stderr, err)
			return nil, err
		}
		p = expr.Pack(p, packEnv)
		_, err = TryEval(expr)
		if err != nil {
			fmt.Fprintln(Stderr, err)
			return nil, err
		}
	}
}

var procIncProblemCount ProcFn = func(args []Object) Object {
	PROBLEM_COUNT++
	return NIL
}

func ProcessReader(reader *Reader, filename string, phase Phase) error {
	parseContext := &ParseContext{GlobalEnv: GLOBAL_ENV}
	if filename != "" {
		currentFilename := parseContext.GlobalEnv.file.Value
		defer func() {
			parseContext.GlobalEnv.file.Value = currentFilename
		}()
		s, err := filepath.Abs(filename)
		PanicOnErr(err)
		parseContext.GlobalEnv.file.Value = String{S: s}
	}
	for {
		obj, err := TryRead(reader)
		if err == io.EOF {
			return nil
		}
		if err != nil {
			fmt.Fprintln(Stderr, err)
			return err
		}
		if phase == READ {
			continue
		}
		if Verbose {
			fmt.Fprintln(Stderr, "\nprocs.go/ProcessReader: TRYPARSE:")
			SpewThis(obj)
		}
		expr, err := TryParse(obj, parseContext)
		if err != nil {
			fmt.Fprintln(Stderr, err)
			return err
		}
		if phase == PARSE {
			continue
		}
		if Verbose {
			fmt.Fprintln(Stderr, "\nprocs.go/ProcessReader: TRYEVAL:")
			SpewThis(expr)
		}
		obj, err = TryEval(expr)
		if err != nil {
			fmt.Fprintln(Stderr, err)
			return err
		}
		if phase == EVAL {
			continue
		}
		if _, ok := obj.(Nil); !ok {
			fmt.Fprintln(Stdout, obj.ToString(true))
		}
	}
}

func ProcessReaderFromEval(reader *Reader, filename string) {
	parseContext := &ParseContext{GlobalEnv: GLOBAL_ENV}
	if filename != "" {
		currentFilename := parseContext.GlobalEnv.file.Value
		defer func() {
			parseContext.GlobalEnv.file.Value = currentFilename
		}()
		s, err := filepath.Abs(filename)
		PanicOnErr(err)
		parseContext.GlobalEnv.file.Value = String{S: s}
	}
	for {
		obj, err := TryRead(reader)
		if err == io.EOF {
			return
		}
		PanicOnErr(err)
		expr, err := TryParse(obj, parseContext)
		PanicOnErr(err)
		obj, err = TryEval(expr)
		PanicOnErr(err)
	}
}

var privateMeta Map = EmptyArrayMap().Assoc(KEYWORDS.private, Boolean{B: true}).(Map)

func intern(name string, proc ProcFn, procName string) {
	vr := GLOBAL_ENV.CoreNamespace.Intern(MakeSymbol(name))
	vr.Value = Proc{fn: proc, name: procName}
	vr.isPrivate = true
	vr.meta = privateMeta
}

func processNamespaceInfo(info *internalNamespaceInfo, name string) {
	ns := GLOBAL_ENV.CurrentNamespace()
	GLOBAL_ENV.SetCurrentNamespace(GLOBAL_ENV.CoreNamespace)
	defer func() { GLOBAL_ENV.SetCurrentNamespace(ns) }()
	if !info.available {
		panic(fmt.Sprintf("Unable to load internal data %s -- core/a_*_{core,data}.go both missing?", name))
	}
	if info.generated != nil {
		if Verbose {
			fmt.Fprintf(Stderr, "processNamespaceinfo: Running generated code for %s\n", name)
		}
		info.generated()
		info.generated = nil
		info.init = nil
		info.data = nil
		return
	}
	if info.init != nil {
		if Verbose {
			fmt.Fprintf(Stderr, "processNamespaceinfo: Running init() for %s\n", name)
		}
		info.init()
		info.init = nil
	}
	if info.data != nil {
		if Verbose {
			fmt.Fprintf(Stderr, "processNamespaceinfo: Evaluating code for %s\n", name)
		}
		header, p := UnpackHeader(info.data, GLOBAL_ENV)
		for len(p) > 0 {
			var expr Expr
			expr, p = UnpackExpr(p, header)
			_, err := TryEval(expr)
			if err != nil {
				fmt.Fprintf(Stderr, "About to panic evaluating: %v (%T)\n", expr, expr)
			}
			PanicOnErr(err)
		}
		info.data = nil
	}
}

func ProcessCoreNamespaceInfo() {
	processNamespaceInfo(&coreNamespaceInfo, "joker.core")
}

func ProcessReplNamespaceInfo() {
	processNamespaceInfo(&replNamespaceInfo, "joker.repl")
}

func findConfigFile(filename string, workingDir string, findDir bool) string {
	var err error
	configName := ".joker"
	if findDir {
		configName = ".jokerd"
	}
	if filename != "" {
		filename, err = filepath.Abs(filename)
		if err != nil {
			fmt.Fprintln(Stderr, "Error reading config file "+filename+": ", err)
			return ""
		}
	}

	if workingDir != "" {
		workingDir, err := filepath.Abs(workingDir)
		if err != nil {
			fmt.Fprintln(Stderr, "Error resolving working directory"+workingDir+": ", err)
			return ""
		}
		filename = filepath.Join(workingDir, configName)
	}
	for {
		oldFilename := filename
		filename = filepath.Dir(filename)
		if filename == oldFilename {
			home, ok := os.LookupEnv("HOME")
			if !ok {
				home, ok = os.LookupEnv("USERPROFILE")
				if !ok {
					return ""
				}
			}
			p := filepath.Join(home, configName)
			if info, err := os.Stat(p); err == nil {
				if !findDir || info.IsDir() {
					return p
				}
			}
			return ""
		}
		p := filepath.Join(filename, configName)
		if info, err := os.Stat(p); err == nil {
			if !findDir || info.IsDir() {
				return p
			}
		}
	}
}

func printConfigError(filename, msg string) {
	fmt.Fprintln(Stderr, "Error reading config file "+filename+": ", msg)
}

func knownMacrosToMap(km Object) (Map, error) {
	s := km.(Seqable).Seq()
	res := EmptyArrayMap()
	for !s.IsEmpty() {
		obj := s.First()
		switch obj := obj.(type) {
		case Symbol:
			res.Add(obj, NIL)
		case *Vector:
			if obj.Count() != 2 {
				return nil, errors.New(":known-macros item must be a symbol or a vector with two elements")
			}
			res.Add(obj.at(0), obj.at(1))
		default:
			return nil, errors.New(":known-macros item must be a symbol or a vector, got " + obj.GetType().ToString(false))
		}
		s = s.Rest()
	}
	return res, nil
}

func ReadConfig(filename string, workingDir string) {
	LINTER_CONFIG = GLOBAL_ENV.CoreNamespace.Intern(MakeSymbol("*linter-config*"))
	LINTER_CONFIG.Value = EmptyArrayMap()
	configFileName := findConfigFile(filename, workingDir, false)
	if configFileName == "" {
		return
	}
	f, err := os.Open(configFileName)
	if err != nil {
		printConfigError(configFileName, err.Error())
		return
	}
	r := NewReader(bufio.NewReader(f), configFileName)
	config, err := TryRead(r)
	if err != nil {
		printConfigError(configFileName, err.Error())
		return
	}
	configMap, ok := config.(Map)
	if !ok {
		printConfigError(configFileName, "config root object must be a map, got "+config.GetType().ToString(false))
		return
	}
	ok, ignoredUnusedNamespaces := configMap.Get(MakeKeyword("ignored-unused-namespaces"))
	if ok {
		seq, ok1 := ignoredUnusedNamespaces.(Seqable)
		if ok1 {
			WARNINGS.ignoredUnusedNamespaces = NewSetFromSeq(seq.Seq())
		} else {
			printConfigError(configFileName, ":ignored-unused-namespaces value must be a vector, got "+ignoredUnusedNamespaces.GetType().ToString(false))
			return
		}
	}
	ok, ignoredFileRegexes := configMap.Get(MakeKeyword("ignored-file-regexes"))
	if ok {
		seq, ok1 := ignoredFileRegexes.(Seqable)
		if ok1 {
			s := seq.Seq()
			for !s.IsEmpty() {
				regex, ok2 := s.First().(Regex)
				if !ok2 {
					printConfigError(configFileName, ":ignored-file-regexes elements must be regexes, got "+s.First().GetType().ToString(false))
					return
				}
				WARNINGS.IgnoredFileRegexes = append(WARNINGS.IgnoredFileRegexes, regex.R)
				s = s.Rest()
			}
		} else {
			printConfigError(configFileName, ":ignored-file-regexes value must be a vector, got "+ignoredFileRegexes.GetType().ToString(false))
			return
		}
	}
	ok, entryPoints := configMap.Get(MakeKeyword("entry-points"))
	if ok {
		seq, ok1 := entryPoints.(Seqable)
		if ok1 {
			WARNINGS.entryPoints = NewSetFromSeq(seq.Seq())
		} else {
			printConfigError(configFileName, ":entry-points value must be a vector, got "+entryPoints.GetType().ToString(false))
			return
		}
	}
	ok, knownNamespaces := configMap.Get(MakeKeyword("known-namespaces"))
	if ok {
		if _, ok1 := knownNamespaces.(Seqable); !ok1 {
			printConfigError(configFileName, ":known-namespaces value must be a vector, got "+knownNamespaces.GetType().ToString(false))
			return
		}
	}
	ok, knownTags := configMap.Get(MakeKeyword("known-tags"))
	if ok {
		if _, ok1 := knownTags.(Seqable); !ok1 {
			printConfigError(configFileName, ":known-tags value must be a vector, got "+knownTags.GetType().ToString(false))
			return
		}
	}
	ok, knownMacros := configMap.Get(KEYWORDS.knownMacros)
	if ok {
		_, ok1 := knownMacros.(Seqable)
		if !ok1 {
			printConfigError(configFileName, ":known-macros value must be a vector, got "+knownMacros.GetType().ToString(false))
			return
		}
		m, err := knownMacrosToMap(knownMacros)
		if err != nil {
			printConfigError(configFileName, err.Error())
			return
		}
		configMap = configMap.Assoc(KEYWORDS.knownMacros, m).(Map)
	}
	ok, rules := configMap.Get(KEYWORDS.rules)
	if ok {
		m, ok := rules.(Map)
		if !ok {
			printConfigError(configFileName, ":rules value must be a map, got "+rules.GetType().ToString(false))
			return
		}
		if ok, v := m.Get(KEYWORDS.ifWithoutElse); ok {
			WARNINGS.ifWithoutElse = ToBool(v)
		}
		if ok, v := m.Get(KEYWORDS.unusedFnParameters); ok {
			WARNINGS.unusedFnParameters = ToBool(v)
		}
		if ok, v := m.Get(KEYWORDS.fnWithEmptyBody); ok {
			WARNINGS.fnWithEmptyBody = ToBool(v)
		}
	}
	LINTER_CONFIG.Value = configMap
}

func removeJokerNamespaces() {
	for k, ns := range GLOBAL_ENV.Namespaces {
		if ns != GLOBAL_ENV.CoreNamespace && strings.HasPrefix(*k, "joker.") {
			delete(GLOBAL_ENV.Namespaces, k)
		}
	}
}

func markJokerNamespacesAsUsed() {
	for k, ns := range GLOBAL_ENV.Namespaces {
		if ns != GLOBAL_ENV.CoreNamespace && strings.HasPrefix(*k, "joker.") {
			ns.isUsed = true
			ns.isGloballyUsed = true
		}
	}
}

func ProcessLinterNamespaceInfo(dialect Dialect) {
	if dialect == EDN {
		markJokerNamespacesAsUsed()
		return
	}
	processNamespaceInfo(&linter_allNamespaceInfo, "linter_all")
	GLOBAL_ENV.CoreNamespace.Resolve("*loaded-libs*").Value = EmptySet()
	if dialect == JOKER {
		markJokerNamespacesAsUsed()
		processNamespaceInfo(&linter_jokerNamespaceInfo, "linter_joker")
		return
	}
	processNamespaceInfo(&linter_cljxNamespaceInfo, "linter_cljx")
	switch dialect {
	case CLJ:
		processNamespaceInfo(&linter_cljNamespaceInfo, "linter_clj")
	case CLJS:
		processNamespaceInfo(&linter_cljsNamespaceInfo, "linter_cljs")
	}
	removeJokerNamespaces()
}

func NewReaderFromFile(filename string) (*Reader, error) {
	f, err := os.Open(filename)
	if err != nil {
		fmt.Fprintln(Stderr, "Error: ", err)
		return nil, err
	}
	return NewReader(bufio.NewReader(f), filename), nil
}

func ProcessLinterFile(configDir string, filename string) {
	linterFileName := filepath.Join(configDir, filename)
	if _, err := os.Stat(linterFileName); err == nil {
		if reader, err := NewReaderFromFile(linterFileName); err == nil {
			ProcessReader(reader, linterFileName, EVAL)
		}
	}
}

func ProcessLinterFiles(dialect Dialect, filename string, workingDir string) {
	if dialect == EDN || dialect == JOKER {
		return
	}
	configDir := findConfigFile(filename, workingDir, true)
	if configDir == "" {
		return
	}
	ProcessLinterFile(configDir, "linter.cljc")
	switch dialect {
	case CLJS:
		ProcessLinterFile(configDir, "linter.cljs")
	case CLJ:
		ProcessLinterFile(configDir, "linter.clj")
	}
}

func init() {
	rand.Seed(time.Now().UnixNano())
	GLOBAL_ENV.CoreNamespace.InternVar("*assert*", Boolean{B: true},
		MakeMeta(nil, "When set to logical false, assert is a noop. Defaults to true.", "1.0"))

	intern("list__", procList, "procList")
	intern("cons__", procCons, "procCons")
	intern("first__", procFirst, "procFirst")
	intern("next__", procNext, "procNext")
	intern("rest__", procRest, "procRest")
	intern("conj__", procConj, "procConj")
	intern("seq__", procSeq, "procSeq")
	intern("instance?__", procIsInstance, "procIsInstance")
	intern("assoc__", procAssoc, "procAssoc")
	intern("meta__", procMeta, "procMeta")
	intern("with-meta__", procWithMeta, "procWithMeta")
	intern("=__", procEquals, "procEquals")
	intern("count__", procCount, "procCount")
	intern("subvec__", procSubvec, "procSubvec")
	intern("cast__", procCast, "procCast")
	intern("vec__", procVec, "procVec")
	intern("hash-map__", procHashMap, "procHashMap")
	intern("hash-set__", procHashSet, "procHashSet")
	intern("str__", procStr, "procStr")
	intern("symbol__", procSymbol, "procSymbol")
	intern("gensym__", procGensym, "procGensym")
	intern("keyword__", procKeyword, "procKeyword")
	intern("apply__", procApply, "procApply")
	intern("lazy-seq__", procLazySeq, "procLazySeq")
	intern("delay__", procDelay, "procDelay")
	intern("force__", procForce, "procForce")
	intern("identical__", procIdentical, "procIdentical")
	intern("compare__", procCompare, "procCompare")
	intern("zero?__", procIsZero, "procIsZero")
	intern("int__", procInt, "procInt")
	intern("nth__", procNth, "procNth")
	intern("<__", procLt, "procLt")
	intern("<=__", procLte, "procLte")
	intern(">__", procGt, "procGt")
	intern(">=__", procGte, "procGte")
	intern("==__", procEq, "procEq")
	intern("inc'__", procIncEx, "procIncEx")
	intern("inc__", procInc, "procInc")
	intern("dec'__", procDecEx, "procDecEx")
	intern("dec__", procDec, "procDec")
	intern("add'__", procAddEx, "procAddEx")
	intern("add__", procAdd, "procAdd")
	intern("multiply'__", procMultiplyEx, "procMultiplyEx")
	intern("multiply__", procMultiply, "procMultiply")
	intern("divide__", procDivide, "procDivide")
	intern("subtract'__", procSubtractEx, "procSubtractEx")
	intern("subtract__", procSubtract, "procSubtract")
	intern("max__", procMax, "procMax")
	intern("min__", procMin, "procMin")
	intern("pos__", procIsPos, "procIsPos")
	intern("neg__", procIsNeg, "procIsNeg")
	intern("quot__", procQuot, "procQuot")
	intern("rem__", procRem, "procRem")
	intern("bit-not__", procBitNot, "procBitNot")
	intern("bit-and__", procBitAnd, "procBitAnd")
	intern("bit-or__", procBitOr, "procBitOr")
	intern("bit-xor_", procBitXor, "procBitXor")
	intern("bit-and-not__", procBitAndNot, "procBitAndNot")
	intern("bit-clear__", procBitClear, "procBitClear")
	intern("bit-set__", procBitSet, "procBitSet")
	intern("bit-flip__", procBitFlip, "procBitFlip")
	intern("bit-test__", procBitTest, "procBitTest")
	intern("bit-shift-left__", procBitShiftLeft, "procBitShiftLeft")
	intern("bit-shift-right__", procBitShiftRight, "procBitShiftRight")
	intern("unsigned-bit-shift-right__", procUnsignedBitShiftRight, "procUnsignedBitShiftRight")
	intern("peek__", procPeek, "procPeek")
	intern("pop__", procPop, "procPop")
	intern("contains?__", procContains, "procContains")
	intern("get__", procGet, "procGet")
	intern("dissoc__", procDissoc, "procDissoc")
	intern("disj__", procDisj, "procDisj")
	intern("find__", procFind, "procFind")
	intern("keys__", procKeys, "procKeys")
	intern("vals__", procVals, "procVals")
	intern("rseq__", procRseq, "procRseq")
	intern("name__", procName, "procName")
	intern("namespace__", procNamespace, "procNamespace")
	intern("find-var__", procFindVar, "procFindVar")
	intern("sort__", procSort, "procSort")
	intern("eval__", procEval, "procEval")
	intern("type__", procType, "procType")
	intern("num__", procNumber, "procNumber")
	intern("double__", procDouble, "procDouble")
	intern("char__", procChar, "procChar")
	intern("boolean__", procBoolean, "procBoolean")
	intern("numerator__", procNumerator, "procNumerator")
	intern("denominator__", procDenominator, "procDenominator")
	intern("bigint__", procBigInt, "procBigInt")
	intern("bigfloat__", procBigFloat, "procBigFloat")
	intern("pr__", procPr, "procPr")
	intern("pprint__", procPprint, "procPprint")
	intern("newline__", procNewline, "procNewline")
	intern("flush__", procFlush, "procFlush")
	intern("read__", procRead, "procRead")
	intern("read-line__", procReadLine, "procReadLine")
	intern("reader-read-line__", procReaderReadLine, "procReaderReadLine")
	intern("read-string__", procReadString, "procReadString")
	intern("nano-time__", procNanoTime, "procNanoTime")
	intern("macroexpand-1__", procMacroexpand1, "procMacroexpand1")
	intern("load-string__", procLoadString, "procLoadString")
	intern("find-ns__", procFindNamespace, "procFindNamespace")
	intern("create-ns__", procCreateNamespace, "procCreateNamespace")
	intern("inject-ns__", procInjectNamespace, "procInjectNamespace")
	intern("remove-ns__", procRemoveNamespace, "procRemoveNamespace")
	intern("all-ns__", procAllNamespaces, "procAllNamespaces")
	intern("ns-name__", procNamespaceName, "procNamespaceName")
	intern("ns-map__", procNamespaceMap, "procNamespaceMap")
	intern("ns-unmap__", procNamespaceUnmap, "procNamespaceUnmap")
	intern("var-ns__", procVarNamespace, "procVarNamespace")
	intern("refer__", procRefer, "procRefer")
	intern("alias__", procAlias, "procAlias")
	intern("ns-aliases__", procNamespaceAliases, "procNamespaceAliases")
	intern("ns-unalias__", procNamespaceUnalias, "procNamespaceUnalias")
	intern("var-get__", procVarGet, "procVarGet")
	intern("var-set__", procVarSet, "procVarSet")
	intern("ns-resolve__", procNsResolve, "procNsResolve")
	intern("array-map__", procArrayMap, "procArrayMap")
	intern("buffer__", procBuffer, "procBuffer")
	intern("buffered-reader__", procBufferedReader, "procBufferedReader")
	intern("ex-info__", procExInfo, "procExInfo")
	intern("ex-data__", procExData, "procExData")
	intern("ex-cause__", procExCause, "procExCause")
	intern("ex-message__", procExMessage, "procExMessage")
	intern("regex__", procRegex, "procRegex")
	intern("re-seq__", procReSeq, "procReSeq")
	intern("re-find__", procReFind, "procReFind")
	intern("rand__", procRand, "procRand")
	intern("special-symbol?__", procIsSpecialSymbol, "procIsSpecialSymbol")
	intern("subs__", procSubs, "procSubs")
	intern("intern__", procIntern, "procIntern")
	intern("set-meta__", procSetMeta, "procSetMeta")
	intern("atom__", procAtom, "procAtom")
	intern("deref__", procDeref, "procDeref")
	intern("swap__", procSwap, "procSwap")
	intern("swap-vals__", procSwapVals, "procSwapVals")
	intern("reset__", procReset, "procReset")
	intern("reset-vals__", procResetVals, "procResetVals")
	intern("alter-meta__", procAlterMeta, "procAlterMeta")
	intern("reset-meta__", procResetMeta, "procResetMeta")
	intern("empty__", procEmpty, "procEmpty")
	intern("bound?__", procIsBound, "procIsBound")
	intern("format__", procFormat, "procFormat")
	intern("load-file__", procLoadFile, "procLoadFile")
	intern("load-lib-from-path__", procLoadLibFromPath, "procLoadLibFromPath")
	intern("reduce-kv__", procReduceKv, "procReduceKv")
	intern("slurp__", procSlurp, "procSlurp")
	intern("spit__", procSpit, "procSpit")
	intern("shuffle__", procShuffle, "procShuffle")
	intern("realized?__", procIsRealized, "procIsRealized")
	intern("derive-info__", procDeriveInfo, "procDeriveInfo")
	intern("joker-version__", procJokerVersion, "procJokerVersion")

	intern("hash__", procHash, "procHash")

	intern("index-of__", procIndexOf, "procIndexOf")
	intern("lib-path__", procLibPath, "procLibPath")
	intern("intern-fake-var__", procInternFakeVar, "procInternFakeVar")
	intern("parse__", procParse, "procParse")
	intern("inc-problem-count__", procIncProblemCount, "procIncProblemCount")
	intern("types__", procTypes, "procTypes")
	intern("go__", procGo, "procGo")
	intern("<!__", procReceive, "procReceive")
	intern(">!__", procSend, "procSend")
	intern("chan__", procCreateChan, "procCreateChan")
	intern("close!__", procCloseChan, "procCloseChan")

	intern("go-spew__", procGoSpew, "procGoSpew")
}<|MERGE_RESOLUTION|>--- conflicted
+++ resolved
@@ -1485,13 +1485,9 @@
 	return res
 }
 
-<<<<<<< HEAD
+const bufferHashMask uint32 = 0x5ed19e84
+
 var procBuffer ProcFn = func(args []Object) Object {
-=======
-const bufferHashMask uint32 = 0x5ed19e84
-
-var procBuffer Proc = func(args []Object) Object {
->>>>>>> 68c4492e
 	if len(args) > 0 {
 		s := EnsureString(args, 0)
 		return MakeBuffer(bytes.NewBufferString(s.S), s.Hash()^bufferHashMask)

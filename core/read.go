--- conflicted
+++ resolved
@@ -407,18 +407,8 @@
 /* name. */
 func isSymbolRune(r rune) bool {
 	switch r {
-<<<<<<< HEAD
-	case '*', '+', '!', '-', '_', '?', ':', '=', '<', '>', '&', '%', '$', '|':
-		return true
-	case '.':
-		return DIALECT != CLJS
-	}
-	return unicode.IsLetter(r) || r > unicode.MaxLatin1
-}
-=======
 	case '"', ';', '@', '^', '`', '~', '(', ')', '[', ']', '{', '}', '\\', ',', ' ', '\t', '\n', '\r', EOF:
 		// Whitespace listed above (' ', '\t', '\n', '\r') purely for speed of common cases
->>>>>>> c4b4aabd
 
 		return false
 	}
@@ -1308,11 +1298,6 @@
 			return readSymbol(reader, r), false
 		}
 		return readArgSymbol(reader), false
-<<<<<<< HEAD
-	case isSymbolInitial(r):
-		return readSymbolFn(reader, r), false
-=======
->>>>>>> c4b4aabd
 	case r == '"':
 		return readString(reader), false
 	case r == '(':

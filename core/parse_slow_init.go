--- conflicted
+++ resolved
@@ -42,7 +42,8 @@
 		dynamic:            MakeKeyword("dynamic"),
 		require:            MakeKeyword("require"),
 		_import:            MakeKeyword("import"),
-<<<<<<< HEAD
+		else_:              MakeKeyword("else"),
+		none:               MakeKeyword("none"),
 		validIdent:         MakeKeyword("valid-ident"),
 		inValidIdent:       MakeKeyword("invalid-ident"),
 		notASCII:           MakeKeyword("not-ASCII"),
@@ -51,10 +52,6 @@
 		symbol:             MakeKeyword("symbol"),
 		alnum:              MakeKeyword("alnum"),
 		any:                MakeKeyword("any"),
-=======
-		else_:              MakeKeyword("else"),
->>>>>>> a3e2e3d2
-		none:               MakeKeyword("none"),
 	}
 	SYMBOLS = Symbols{
 		joker_core:         MakeSymbol("joker.core"),

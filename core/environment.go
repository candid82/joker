--- conflicted
+++ resolved
@@ -12,10 +12,6 @@
 	Stdin          io.Reader = os.Stdin
 	Stdout         io.Writer = os.Stdout
 	Stderr         io.Writer = os.Stderr
-<<<<<<< HEAD
-	Verbose                  = false
-=======
->>>>>>> 895483a0
 	VerbosityLevel           = 0
 )
 
@@ -31,8 +27,6 @@
 		MainFile      *Var
 		args          *Var
 		classPath     *Var
-		verbose       *Var
-		verbosity     *Var
 		ns            *Var
 		NS_VAR        *Var
 		IN_NS_VAR     *Var
@@ -83,22 +77,6 @@
 	env.classPath.Value = cpVec
 }
 
-<<<<<<< HEAD
-/* This runs after invariant initialization, which includes calling
-   NewEnv().  NOTE: Any changes to the list of run-time
-   initializations must be reflected in gen_code/gen_code.go.  */
-func (env *Env) SetVerbosity() {
-	env.verbose.Value = Boolean{B: Verbose}
-	env.verbosity.Value = Int{I: VerbosityLevel}
-}
-
-func Verbosity() int {
-	if Verbose {
-		return VerbosityLevel
-	}
-	return 0
-}
-
 /* This runs after invariant initialization, which includes calling
    NewEnv().  NOTE: Any changes to the list of run-time
    initializations must be reflected in gen_code/gen_code.go.  */
@@ -107,47 +85,6 @@
 	env.stdout.Value = MakeIOWriter(stdout)
 	env.stderr.Value = MakeIOWriter(stderr)
 	env.SetEnvArgs(args)
-=======
-/* Called by parse.go in an outer var block, this runs before func main(). */
-func NewEnv(currentNs Symbol, stdin io.Reader, stdout io.Writer, stderr io.Writer) *Env {
-	features := EmptySet()
-	features.Add(MakeKeyword("default"))
-	features.Add(MakeKeyword("joker"))
-	res := &Env{
-		Namespaces: make(map[*string]*Namespace),
-		Features:   features,
-	}
-	res.CoreNamespace = res.EnsureNamespace(SYMBOLS.joker_core)
-	res.CoreNamespace.meta = MakeMeta(nil, "Core library of Joker.", "1.0")
-	res.NS_VAR = res.CoreNamespace.Intern(MakeSymbol("ns"))
-	res.IN_NS_VAR = res.CoreNamespace.Intern(MakeSymbol("in-ns"))
-	res.ns = res.CoreNamespace.Intern(MakeSymbol("*ns*"))
-	res.ns.Value = res.EnsureNamespace(currentNs)
-	res.stdin = res.CoreNamespace.Intern(MakeSymbol("*in*"))
-	res.stdin.Value = MakeBufferedReader(stdin)
-	res.stdout = res.CoreNamespace.Intern(MakeSymbol("*out*"))
-	res.stdout.Value = MakeIOWriter(stdout)
-	res.stderr = res.CoreNamespace.Intern(MakeSymbol("*err*"))
-	res.stderr.Value = MakeIOWriter(stderr)
-	res.file = res.CoreNamespace.Intern(MakeSymbol("*file*"))
-	res.MainFile = res.CoreNamespace.Intern(MakeSymbol("*main-file*"))
-	res.version = res.CoreNamespace.InternVar("*joker-version*", versionMap(),
-		MakeMeta(nil, `The version info for Clojure core, as a map containing :major :minor
-			:incremental and :qualifier keys. Feature releases may increment
-			:minor and/or :major, bugfix releases will increment :incremental.`, "1.0"))
-	res.args = res.CoreNamespace.Intern(MakeSymbol("*command-line-args*"))
-	res.SetEnvArgs(os.Args[1:])
-	res.classPath = res.CoreNamespace.Intern(MakeSymbol("*classpath*"))
-	res.classPath.Value = NIL
-	res.classPath.isPrivate = true
-	res.printReadably = res.CoreNamespace.Intern(MakeSymbol("*print-readably*"))
-	res.printReadably.Value = Boolean{B: true}
-	res.CoreNamespace.InternVar("*linter-mode*", Boolean{B: LINTER_MODE},
-		MakeMeta(nil, "true if Joker is running in linter mode", "1.0"))
-	res.CoreNamespace.InternVar("*linter-config*", EmptyArrayMap(),
-		MakeMeta(nil, "Map of configuration key/value pairs for linter mode", "1.0"))
-	return res
->>>>>>> 895483a0
 }
 
 func (env *Env) SetStdIO(stdin, stdout, stderr Object) {

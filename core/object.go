--- conflicted
+++ resolved
@@ -758,11 +758,7 @@
 func (p Proc) Equals(other interface{}) bool {
 	switch other := other.(type) {
 	case Proc:
-<<<<<<< HEAD
-		return p.Fn.Equals(other.Fn)
-=======
 		return reflect.ValueOf(p.Fn).Pointer() == reflect.ValueOf(other.Fn).Pointer()
->>>>>>> 20c3c3c8
 	}
 	return false
 }
@@ -780,47 +776,7 @@
 }
 
 func (p Proc) Hash() uint32 {
-<<<<<<< HEAD
-	return p.Fn.Hash()
-}
-
-func (p ProcFn) Call(args []Object) Object {
-	return p(args)
-}
-
-func (p ProcFn) Compare(a, b Object) int {
-	return compare(p, a, b)
-}
-
-func (p ProcFn) ToString(escape bool) string {
-	return "#object[ProcFn]"
-}
-
-func (p ProcFn) Equals(other interface{}) bool {
-	switch other := other.(type) {
-	case ProcFn:
-		return reflect.ValueOf(p).Pointer() == reflect.ValueOf(other).Pointer()
-	}
-	return false
-}
-
-func (p ProcFn) GetInfo() *ObjectInfo {
-	return nil
-}
-
-func (p ProcFn) WithInfo(*ObjectInfo) Object {
-	return p
-}
-
-func (p ProcFn) GetType() *Type {
-	return TYPE.ProcFn
-}
-
-func (p ProcFn) Hash() uint32 {
-	return HashPtr(reflect.ValueOf(p).Pointer())
-=======
 	return HashPtr(reflect.ValueOf(p.Fn).Pointer())
->>>>>>> 20c3c3c8
 }
 
 func (i InfoHolder) GetInfo() *ObjectInfo {

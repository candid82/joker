--- conflicted
+++ resolved
@@ -1,10 +1,6 @@
 //go:generate go run gen/gen_types.go assert Comparable *Vector Char String Symbol Keyword Regex Boolean Time Number Seqable Callable *Type Meta Int Double Stack Map Set Associative Reversible Named Comparator *Ratio *Namespace *Var Error *Fn Deref *Atom Ref KVReduce Pending *File io.Reader io.Writer StringReader io.RuneReader *Future
 //go:generate go run gen/gen_types.go info *List *ArrayMapSeq *ArrayMap *HashMap *ExInfo *Fn *Var Nil *Ratio *BigInt *BigFloat Char Double Int Boolean Time Keyword Regex Symbol String *LazySeq *MappingSeq *ArraySeq *ConsSeq *NodeSeq *ArrayNodeSeq *MapSet *Vector *VectorSeq *VectorRSeq
-<<<<<<< HEAD
-//go:generate go run gen_code/gen_code.go
-=======
 //go:generate go run gen_data/gen_data.go
->>>>>>> 71185900
 
 package core
 

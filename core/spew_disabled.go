// +build !go_spew

package core

<<<<<<< HEAD
func Spew() {
}

func SpewThis(obj interface{}) {
}

func SpewObj(obj interface{}) string {
	return ""
}

var procGoSpew ProcFn = func(args []Object) (res Object) {
=======
var procGoSpew = func(args []Object) (res Object) {
>>>>>>> 398b1ef0
	return MakeBoolean(false)
}<|MERGE_RESOLUTION|>--- conflicted
+++ resolved
@@ -2,7 +2,6 @@
 
 package core
 
-<<<<<<< HEAD
 func Spew() {
 }
 
@@ -13,9 +12,6 @@
 	return ""
 }
 
-var procGoSpew ProcFn = func(args []Object) (res Object) {
-=======
 var procGoSpew = func(args []Object) (res Object) {
->>>>>>> 398b1ef0
 	return MakeBoolean(false)
 }
--- conflicted
+++ resolved
@@ -30,7 +30,6 @@
 	}
 }
 
-<<<<<<< HEAD
 func formatObject(obj Object, indent int, w io.Writer) int {
 	switch obj := obj.(type) {
 	case Formatter:
@@ -40,7 +39,8 @@
 		fmt.Fprint(w, s)
 		return indent + len(s)
 	}
-=======
+}
+
 func FileInfoMap(name string, info os.FileInfo) Map {
 	m := EmptyArrayMap()
 	m.Add(MakeKeyword("name"), MakeString(name))
@@ -49,5 +49,4 @@
 	m.Add(MakeKeyword("modtime"), MakeTime(info.ModTime()))
 	m.Add(MakeKeyword("dir?"), MakeBoolean(info.IsDir()))
 	return m
->>>>>>> 04e4a564
 }